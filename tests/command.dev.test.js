// Handlers are meant to be async outside tests
/* eslint-disable require-await */
const http = require('http')
const path = require('path')
const process = require('process')

const test = require('ava')
const FormData = require('form-data')
const fetch = require('node-fetch')

const { withDevServer } = require('./utils/dev-server')
const { startExternalServer } = require('./utils/external-server')
const { withSiteBuilder } = require('./utils/site-builder')

const testMatrix = [
  { args: [] },

  // some tests are still failing with this enabled
  // { args: ['--trafficMesh'] }
]

const testName = (title, args) => (args.length <= 0 ? title : `${title} - ${args.join(' ')}`)

testMatrix.forEach(({ args }) => {
  test(testName('should return index file when / is accessed', args), async (t) => {
    await withSiteBuilder('site-with-index-file', async (builder) => {
      builder.withContentFile({
        path: 'index.html',
        content: '<h1>⊂◉‿◉つ</h1>',
      })

      await builder.buildAsync()

      await withDevServer({ cwd: builder.directory, args }, async (server) => {
        const response = await fetch(server.url).then((res) => res.text())
        t.is(response, '<h1>⊂◉‿◉つ</h1>')
      })
    })
  })

  test(testName('should return response from a function with setTimeout', args), async (t) => {
    await withSiteBuilder('site-with-set-timeout-function', async (builder) => {
      builder.withNetlifyToml({ config: { build: { functions: 'functions' } } }).withFunction({
        path: 'timeout.js',
        handler: async () => {
          console.log('ding')
          // Wait for 4 seconds
          const FUNCTION_TIMEOUT = 4e3
          await new Promise((resolve) => {
            setTimeout(resolve, FUNCTION_TIMEOUT)
          })
          return {
            statusCode: 200,
            body: 'ping',
          }
        },
      })

      await builder.buildAsync()

      await withDevServer({ cwd: builder.directory, args }, async (server) => {
        const response = await fetch(`${server.url}/.netlify/functions/timeout`).then((res) => res.text())
        t.is(response, 'ping')
      })
    })
  })

  test(testName('should serve function from a subdirectory', args), async (t) => {
    await withSiteBuilder('site-with-from-subdirectory', async (builder) => {
      builder.withNetlifyToml({ config: { build: { functions: 'functions' } } }).withFunction({
        path: path.join('echo', 'echo.js'),
        handler: async () => {
          return {
            statusCode: 200,
            body: 'ping',
          }
        },
      })

      await builder.buildAsync()

      await withDevServer({ cwd: builder.directory, args }, async (server) => {
        const response = await fetch(`${server.url}/.netlify/functions/echo`).then((res) => res.text())
        t.is(response, 'ping')
      })
    })
  })

  test(testName('should pass .env.development vars to function', args), async (t) => {
    await withSiteBuilder('site-with-env-development', async (builder) => {
      builder
        .withNetlifyToml({ config: { build: { functions: 'functions' } } })
        .withEnvFile({ path: '.env.development', env: { TEST: 'FROM_DEV_FILE' } })
        .withFunction({
          path: 'env.js',
          handler: async () => {
            return {
              statusCode: 200,
              body: `${process.env.TEST}`,
            }
          },
        })

      await builder.buildAsync()

      await withDevServer({ cwd: builder.directory, args }, async (server) => {
        const response = await fetch(`${server.url}/.netlify/functions/env`).then((res) => res.text())
        t.is(response, 'FROM_DEV_FILE')
      })
    })
  })

  test(testName('should pass process env vars to function', args), async (t) => {
    await withSiteBuilder('site-with-process-env', async (builder) => {
      builder.withNetlifyToml({ config: { build: { functions: 'functions' } } }).withFunction({
        path: 'env.js',
        handler: async () => {
          return {
            statusCode: 200,
            body: `${process.env.TEST}`,
          }
        },
      })

      await builder.buildAsync()

      await withDevServer({ cwd: builder.directory, env: { TEST: 'FROM_PROCESS_ENV' }, args }, async (server) => {
        const response = await fetch(`${server.url}/.netlify/functions/env`).then((res) => res.text())
        t.is(response, 'FROM_PROCESS_ENV')
      })
    })
  })

  test(testName('should override .env.development with process env', args), async (t) => {
    await withSiteBuilder('site-with-override', async (builder) => {
      builder
        .withNetlifyToml({ config: { build: { functions: 'functions' } } })
        .withEnvFile({ path: '.env.development', env: { TEST: 'FROM_DEV_FILE' } })
        .withFunction({
          path: 'env.js',
          handler: async () => {
            return {
              statusCode: 200,
              body: `${process.env.TEST}`,
            }
          },
        })

      await builder.buildAsync()

      await withDevServer({ cwd: builder.directory, env: { TEST: 'FROM_PROCESS_ENV' }, args }, async (server) => {
        const response = await fetch(`${server.url}/.netlify/functions/env`).then((res) => res.text())
        t.is(response, 'FROM_PROCESS_ENV')
      })
    })
  })

  test(testName('should redirect using a wildcard when set in netlify.toml', args), async (t) => {
    await withSiteBuilder('site-with-redirect-function', async (builder) => {
      builder
        .withNetlifyToml({
          config: {
            build: { functions: 'functions' },
            redirects: [{ from: '/api/*', to: '/.netlify/functions/:splat', status: 200 }],
          },
        })
        .withFunction({
          path: 'ping.js',
          handler: async () => {
            return {
              statusCode: 200,
              body: 'ping',
            }
          },
        })

      await builder.buildAsync()

      await withDevServer({ cwd: builder.directory, args }, async (server) => {
        const response = await fetch(`${server.url}/api/ping`).then((res) => res.text())
        t.is(response, 'ping')
      })
    })
  })

  test(testName('should pass undefined body to functions event for GET requests when redirecting', args), async (t) => {
    await withSiteBuilder('site-with-get-echo-function', async (builder) => {
      builder
        .withNetlifyToml({
          config: {
            build: { functions: 'functions' },
            redirects: [{ from: '/api/*', to: '/.netlify/functions/:splat', status: 200 }],
          },
        })
        .withFunction({
          path: 'echo.js',
          handler: async (event) => {
            return {
              statusCode: 200,
              body: JSON.stringify(event),
            }
          },
        })

      await builder.buildAsync()

      await withDevServer({ cwd: builder.directory, args }, async (server) => {
        const response = await fetch(`${server.url}/api/echo?ding=dong`).then((res) => res.json())
        t.is(response.body, undefined)
        t.deepEqual(response.headers, {
          accept: '*/*',
          'accept-encoding': 'gzip,deflate',
          'client-ip': '127.0.0.1',
          connection: 'close',
          host: `${server.host}:${server.port}`,
          'user-agent': 'node-fetch/1.0 (+https://github.com/bitinn/node-fetch)',
          'x-forwarded-for': '::ffff:127.0.0.1',
        })
        t.is(response.httpMethod, 'GET')
        t.is(response.isBase64Encoded, false)
        t.is(response.path, '/api/echo')
        t.deepEqual(response.queryStringParameters, { ding: 'dong' })
      })
    })
  })

  test(testName('should pass body to functions event for POST requests when redirecting', args), async (t) => {
    await withSiteBuilder('site-with-post-echo-function', async (builder) => {
      builder
        .withNetlifyToml({
          config: {
            build: { functions: 'functions' },
            redirects: [{ from: '/api/*', to: '/.netlify/functions/:splat', status: 200 }],
          },
        })
        .withFunction({
          path: 'echo.js',
          handler: async (event) => {
            return {
              statusCode: 200,
              body: JSON.stringify(event),
            }
          },
        })

      await builder.buildAsync()

      await withDevServer({ cwd: builder.directory, args }, async (server) => {
        const response = await fetch(`${server.url}/api/echo?ding=dong`, {
          method: 'POST',
          body: 'some=thing',
        }).then((res) => res.json())

        t.is(response.body, 'some=thing')
        t.deepEqual(response.headers, {
          accept: '*/*',
          'accept-encoding': 'gzip,deflate',
          'client-ip': '127.0.0.1',
          connection: 'close',
          host: `${server.host}:${server.port}`,
          'content-type': 'text/plain;charset=UTF-8',
          'content-length': '10',
          'user-agent': 'node-fetch/1.0 (+https://github.com/bitinn/node-fetch)',
          'x-forwarded-for': '::ffff:127.0.0.1',
        })
        t.is(response.httpMethod, 'POST')
        t.is(response.isBase64Encoded, false)
        t.is(response.path, '/api/echo')
        t.deepEqual(response.queryStringParameters, { ding: 'dong' })
      })
    })
  })

  test(testName('should return an empty body for a function with no body when redirecting', args), async (t) => {
    await withSiteBuilder('site-with-no-body-function', async (builder) => {
      builder
        .withNetlifyToml({
          config: {
            build: { functions: 'functions' },
            redirects: [{ from: '/api/*', to: '/.netlify/functions/:splat', status: 200 }],
          },
        })
        .withFunction({
          path: 'echo.js',
          handler: async () => {
            return {
              statusCode: 200,
            }
          },
        })

      await builder.buildAsync()

      await withDevServer({ cwd: builder.directory, args }, async (server) => {
        const response = await fetch(`${server.url}/api/echo?ding=dong`, {
          method: 'POST',
          body: 'some=thing',
        })

        t.is(await response.text(), '')
        t.is(response.status, 200)
      })
    })
  })

  test(testName('should handle multipart form data when redirecting', args), async (t) => {
    await withSiteBuilder('site-with-multi-part-function', async (builder) => {
      builder
        .withNetlifyToml({
          config: {
            build: { functions: 'functions' },
            redirects: [{ from: '/api/*', to: '/.netlify/functions/:splat', status: 200 }],
          },
        })
        .withFunction({
          path: 'echo.js',
          handler: async (event) => {
            return {
              statusCode: 200,
              body: JSON.stringify(event),
            }
          },
        })

      await builder.buildAsync()

      await withDevServer({ cwd: builder.directory, args }, async (server) => {
        const form = new FormData()
        form.append('some', 'thing')

        const response = await fetch(`${server.url}/api/echo?ding=dong`, {
          method: 'POST',
          body: form.getBuffer(),
          headers: form.getHeaders(),
        }).then((res) => res.json())

        const formBoundary = form.getBoundary()

        t.deepEqual(response.headers, {
          accept: '*/*',
          'accept-encoding': 'gzip,deflate',
          'client-ip': '127.0.0.1',
          connection: 'close',
          host: `${server.host}:${server.port}`,
          'content-length': form.getLengthSync().toString(),
          'content-type': `multipart/form-data; boundary=${formBoundary}`,
          'user-agent': 'node-fetch/1.0 (+https://github.com/bitinn/node-fetch)',
          'x-forwarded-for': '::ffff:127.0.0.1',
        })
        t.is(response.httpMethod, 'POST')
        t.is(response.isBase64Encoded, false)
        t.is(response.path, '/api/echo')
        t.deepEqual(response.queryStringParameters, { ding: 'dong' })
        t.is(response.body, form.getBuffer().toString())
      })
    })
  })

  test(testName('should return 404 when redirecting to a non existing function', args), async (t) => {
    await withSiteBuilder('site-with-multi-part-function', async (builder) => {
      builder.withNetlifyToml({
        config: {
          build: { functions: 'functions' },
          redirects: [{ from: '/api/*', to: '/.netlify/functions/:splat', status: 200 }],
        },
      })

      await builder.buildAsync()

      await withDevServer({ cwd: builder.directory, args }, async (server) => {
        const response = await fetch(`${server.url}/api/none`, {
          method: 'POST',
          body: 'nothing',
        })

        t.is(response.status, 404)
      })
    })
  })

  test(testName('should parse function query parameters using simple parsing', args), async (t) => {
    await withSiteBuilder('site-with-multi-part-function', async (builder) => {
      builder
        .withNetlifyToml({
          config: {
            build: { functions: 'functions' },
          },
        })
        .withFunction({
          path: 'echo.js',
          handler: async (event) => {
            return {
              statusCode: 200,
              body: JSON.stringify(event),
            }
          },
        })

      await builder.buildAsync()

      await withDevServer({ cwd: builder.directory, args }, async (server) => {
        const response1 = await fetch(
          `${server.url}/.netlify/functions/echo?category[SOMETHING][]=something`,
        ).then((res) => res.json())
        const response2 = await fetch(`${server.url}/.netlify/functions/echo?category=one&category=two`).then((res) =>
          res.json(),
        )

        t.deepEqual(response1.queryStringParameters, { 'category[SOMETHING][]': 'something' })
        t.deepEqual(response2.queryStringParameters, { category: 'one, two' })
      })
    })
  })

  test(testName('should handle form submission', args), async (t) => {
    await withSiteBuilder('site-with-form', async (builder) => {
      builder
        .withContentFile({
          path: 'index.html',
          content: '<h1>⊂◉‿◉つ</h1>',
        })
        .withNetlifyToml({
          config: {
            build: { functions: 'functions' },
          },
        })
        .withFunction({
          path: 'submission-created.js',
          handler: async (event) => {
            return {
              statusCode: 200,
              body: JSON.stringify(event),
            }
          },
        })

      await builder.buildAsync()

      await withDevServer({ cwd: builder.directory, args }, async (server) => {
        const form = new FormData()
        form.append('some', 'thing')
        const response = await fetch(`${server.url}/?ding=dong`, {
          method: 'POST',
          body: form.getBuffer(),
          headers: form.getHeaders(),
        }).then((res) => res.json())

        const body = JSON.parse(response.body)

        t.deepEqual(response.headers, {
          accept: '*/*',
          'accept-encoding': 'gzip,deflate',
          'client-ip': '127.0.0.1',
          connection: 'close',
          host: `${server.host}:${server.port}`,
          'content-length': '285',
          'content-type': 'application/json',
          'user-agent': 'node-fetch/1.0 (+https://github.com/bitinn/node-fetch)',
          'x-forwarded-for': '::ffff:127.0.0.1',
        })
        t.is(response.httpMethod, 'POST')
        t.is(response.isBase64Encoded, false)
        t.is(response.path, '/')
        t.deepEqual(response.queryStringParameters, { ding: 'dong' })
        t.deepEqual(body, {
          payload: {
            created_at: body.payload.created_at,
            data: {
              ip: '::ffff:127.0.0.1',
              some: 'thing',
              user_agent: 'node-fetch/1.0 (+https://github.com/bitinn/node-fetch)',
            },
            human_fields: {
              Some: 'thing',
            },
            ordered_human_fields: [
              {
                name: 'some',
                title: 'Some',
                value: 'thing',
              },
            ],
          },
          site: {},
        })
      })
    })
  })

  test(testName('should not handle form submission when content type is `text/plain`', args), async (t) => {
    await withSiteBuilder('site-with-form-text-plain', async (builder) => {
      builder
        .withContentFile({
          path: 'index.html',
          content: '<h1>⊂◉‿◉つ</h1>',
        })
        .withNetlifyToml({
          config: {
            build: { functions: 'functions' },
          },
        })
        .withFunction({
          path: 'submission-created.js',
          handler: async (event) => {
            return {
              statusCode: 200,
              body: JSON.stringify(event),
            }
          },
        })

      await builder.buildAsync()

      await withDevServer({ cwd: builder.directory, args }, async (server) => {
        const response = await fetch(`${server.url}/?ding=dong`, {
          method: 'POST',
          body: 'Something',
          headers: {
            'content-type': 'text/plain',
          },
        }).then((res) => res.text())
        t.is(response, 'Method Not Allowed')
      })
    })
  })

  test(testName('should return existing local file even when redirect matches when force=false', args), async (t) => {
    await withSiteBuilder('site-with-shadowing-force-false', async (builder) => {
      builder
        .withContentFile({
          path: 'foo.html',
          content: '<html><h1>foo',
        })
        .withContentFile({
          path: path.join('not-foo', 'index.html'),
          content: '<html><h1>not-foo',
        })
        .withNetlifyToml({
          config: {
            redirects: [{ from: '/foo', to: '/not-foo', status: 200, force: false }],
          },
        })

      await builder.buildAsync()

      await withDevServer({ cwd: builder.directory, args }, async (server) => {
        const response = await fetch(`${server.url}/foo?ping=pong`).then((res) => res.text())
        t.is(response, '<html><h1>foo')
      })
    })
  })

  test(testName('should ignore existing local file when redirect matches and force=true', args), async (t) => {
    await withSiteBuilder('site-with-shadowing-force-true', async (builder) => {
      builder
        .withContentFile({
          path: 'foo.html',
          content: '<html><h1>foo',
        })
        .withContentFile({
          path: path.join('not-foo', 'index.html'),
          content: '<html><h1>not-foo',
        })
        .withNetlifyToml({
          config: {
            redirects: [{ from: '/foo', to: '/not-foo', status: 200, force: true }],
          },
        })

      await builder.buildAsync()

      await withDevServer({ cwd: builder.directory, args }, async (server) => {
        const response = await fetch(`${server.url}/foo`).then((res) => res.text())
        t.is(response, '<html><h1>not-foo')
      })
    })
  })

  test(testName('should use existing file when rule contains file extension and force=false', args), async (t) => {
    await withSiteBuilder('site-with-shadowing-file-extension-force-false', async (builder) => {
      builder
        .withContentFile({
          path: 'foo.html',
          content: '<html><h1>foo',
        })
        .withContentFile({
          path: path.join('not-foo', 'index.html'),
          content: '<html><h1>not-foo',
        })
        .withNetlifyToml({
          config: {
            redirects: [{ from: '/foo.html', to: '/not-foo', status: 200, force: false }],
          },
        })

      await builder.buildAsync()

      await withDevServer({ cwd: builder.directory, args }, async (server) => {
        const response = await fetch(`${server.url}/foo.html`).then((res) => res.text())
        t.is(response, '<html><h1>foo')
      })
    })
  })

  test(testName('should redirect when rule contains file extension and force=true', args), async (t) => {
    await withSiteBuilder('site-with-shadowing-file-extension-force-true', async (builder) => {
      builder
        .withContentFile({
          path: 'foo.html',
          content: '<html><h1>foo',
        })
        .withContentFile({
          path: path.join('not-foo', 'index.html'),
          content: '<html><h1>not-foo',
        })
        .withNetlifyToml({
          config: {
            redirects: [{ from: '/foo.html', to: '/not-foo', status: 200, force: true }],
          },
        })

      await builder.buildAsync()

      await withDevServer({ cwd: builder.directory, args }, async (server) => {
        const response = await fetch(`${server.url}/foo.html`).then((res) => res.text())
        t.is(response, '<html><h1>not-foo')
      })
    })
  })

  test(testName('should redirect from sub directory to root directory', args), async (t) => {
    await withSiteBuilder('site-with-shadowing-sub-to-root', async (builder) => {
      builder
        .withContentFile({
          path: 'foo.html',
          content: '<html><h1>foo',
        })
        .withContentFile({
          path: path.join('not-foo', 'index.html'),
          content: '<html><h1>not-foo',
        })
        .withNetlifyToml({
          config: {
            redirects: [{ from: '/not-foo', to: '/foo', status: 200, force: true }],
          },
        })

      await builder.buildAsync()

      await withDevServer({ cwd: builder.directory, args }, async (server) => {
        const response1 = await fetch(`${server.url}/not-foo`).then((res) => res.text())
        const response2 = await fetch(`${server.url}/not-foo/`).then((res) => res.text())

        // TODO: check why this doesn't redirect
        const response3 = await fetch(`${server.url}/not-foo/index.html`).then((res) => res.text())

        t.is(response1, '<html><h1>foo')
        t.is(response2, '<html><h1>foo')
        t.is(response3, '<html><h1>not-foo')
      })
    })
  })

  test(testName('should return 404.html if exists for non existing routes', args), async (t) => {
    await withSiteBuilder('site-with-shadowing-404', async (builder) => {
      builder.withContentFile({
        path: '404.html',
        content: '<h1>404 - Page not found</h1>',
      })

      await builder.buildAsync()

      await withDevServer({ cwd: builder.directory, args }, async (server) => {
        const response = await fetch(`${server.url}/non-existent`).then((res) => res.text())
        t.is(response, '<h1>404 - Page not found</h1>')
      })
    })
  })

  test(testName('should return 404.html from publish folder if exists for non existing routes', args), async (t) => {
    await withSiteBuilder('site-with-shadowing-404-in-publish-folder', async (builder) => {
      builder
        .withContentFile({
          path: 'public/404.html',
          content: '<h1>404 - My Custom 404 Page</h1>',
        })
        .withNetlifyToml({
          config: {
            build: {
              publish: 'public/',
            },
          },
        })

      await builder.buildAsync()

      await withDevServer({ cwd: builder.directory, args }, async (server) => {
        const response = await fetch(`${server.url}/non-existent`)
        t.is(response.status, 404)
        t.is(await response.text(), '<h1>404 - My Custom 404 Page</h1>')
      })
    })
  })

  test(testName('should return 404 for redirect', args), async (t) => {
    await withSiteBuilder('site-with-shadowing-404-redirect', async (builder) => {
      builder
        .withContentFile({
          path: 'foo.html',
          content: '<html><h1>foo',
        })
        .withNetlifyToml({
          config: {
            redirects: [{ from: '/test-404', to: '/foo', status: 404 }],
          },
        })

      await builder.buildAsync()

      await withDevServer({ cwd: builder.directory, args }, async (server) => {
        const response = await fetch(`${server.url}/test-404`)
        t.is(response.status, 404)
        t.is(await response.text(), '<html><h1>foo')
      })
    })
  })

  test(testName('should ignore 404 redirect for existing file', args), async (t) => {
    await withSiteBuilder('site-with-shadowing-404-redirect-existing', async (builder) => {
      builder
        .withContentFile({
          path: 'foo.html',
          content: '<html><h1>foo',
        })
        .withContentFile({
          path: 'test-404.html',
          content: '<html><h1>This page actually exists',
        })
        .withNetlifyToml({
          config: {
            redirects: [{ from: '/test-404', to: '/foo', status: 404 }],
          },
        })

      await builder.buildAsync()

      await withDevServer({ cwd: builder.directory, args }, async (server) => {
        const response = await fetch(`${server.url}/test-404`)

        t.is(response.status, 200)
        t.is(await response.text(), '<html><h1>This page actually exists')
      })
    })
  })

  test(testName('should follow 404 redirect even with existing file when force=true', args), async (t) => {
    await withSiteBuilder('site-with-shadowing-404-redirect-force', async (builder) => {
      builder
        .withContentFile({
          path: 'foo.html',
          content: '<html><h1>foo',
        })
        .withContentFile({
          path: 'test-404.html',
          content: '<html><h1>This page actually exists',
        })
        .withNetlifyToml({
          config: {
            redirects: [{ from: '/test-404', to: '/foo', status: 404, force: true }],
          },
        })

      await builder.buildAsync()

      await withDevServer({ cwd: builder.directory, args }, async (server) => {
        const response = await fetch(`${server.url}/test-404`)

        t.is(response.status, 404)
        t.is(await response.text(), '<html><h1>foo')
      })
    })
  })

  test(testName('should source redirects file from publish directory', args), async (t) => {
    await withSiteBuilder('site-redirects-file-inside-publish', async (builder) => {
      builder
        .withContentFile({
          path: 'public/index.html',
          content: 'index',
        })
        .withRedirectsFile({
          pathPrefix: 'public',
          redirects: [{ from: '/*', to: `/index.html`, status: 200 }],
        })
        .withNetlifyToml({
          config: {
            build: { publish: 'public' },
          },
        })

      await builder.buildAsync()

      await withDevServer({ cwd: builder.directory, args }, async (server) => {
        const response = await fetch(`${server.url}/test`)

        t.is(response.status, 200)
        t.is(await response.text(), 'index')
      })
    })
  })

  test(testName('should redirect requests to an external server', args), async (t) => {
    await withSiteBuilder('site-redirects-file-to-external', async (builder) => {
      const externalServer = startExternalServer()
      const { port } = externalServer.address()
      builder.withRedirectsFile({
        redirects: [{ from: '/api/*', to: `http://localhost:${port}/:splat`, status: 200 }],
      })

      await builder.buildAsync()

      await withDevServer({ cwd: builder.directory, args }, async (server) => {
        const getResponse = await fetch(`${server.url}/api/ping`).then((res) => res.json())
        t.deepEqual(getResponse, { body: {}, method: 'GET', url: '/ping' })

        const postResponse = await fetch(`${server.url}/api/ping`, {
          method: 'POST',
          headers: {
            'Content-Type': 'application/x-www-form-urlencoded',
          },
          body: 'param=value',
        }).then((res) => res.json())
        t.deepEqual(postResponse, { body: { param: 'value' }, method: 'POST', url: '/ping' })
      })

      externalServer.close()
    })
  })

  test(testName('should redirect POST request if content-type is missing', args), async (t) => {
    await withSiteBuilder('site-with-post-no-content-type', async (builder) => {
      builder.withNetlifyToml({
        config: {
          build: { functions: 'functions' },
          redirects: [{ from: '/api/*', to: '/other/:splat', status: 200 }],
        },
      })

      await builder.buildAsync()

      await withDevServer({ cwd: builder.directory, args }, async (server) => {
        const options = {
          host: server.host,
          port: server.port,
          path: '/api/echo',
          method: 'POST',
        }
        let data = ''
        await new Promise((resolve) => {
          const callback = (response) => {
            response.on('data', (chunk) => {
              data += chunk
            })
            response.on('end', resolve)
          }
          const req = http.request(options, callback)
          req.write('param=value')
          req.end()
        })

        // we're testing Netlify Dev didn't crash
        t.is(data, 'Method Not Allowed')
      })
    })
  })

  test(testName('should return .html file when file and folder have the same name', args), async (t) => {
    await withSiteBuilder('site-with-same-name-for-file-and-folder', async (builder) => {
      builder
        .withContentFile({
          path: 'foo.html',
          content: '<html><h1>foo',
        })
        .withContentFile({
          path: 'foo/file.html',
          content: '<html><h1>file in folder',
        })

      await builder.buildAsync()

      await withDevServer({ cwd: builder.directory, args }, async (server) => {
        const response = await fetch(`${server.url}/foo`)

        t.is(response.status, 200)
        t.is(await response.text(), '<html><h1>foo')
      })
    })
  })

  test(testName('should not shadow an existing file that has unsafe URL characters', args), async (t) => {
    await withSiteBuilder('site-with-same-name-for-file-and-folder', async (builder) => {
      builder
        .withContentFile({
          path: 'public/index.html',
          content: '<html>index</html>',
        })
        .withContentFile({
          path: 'public/files/file with spaces.html',
          content: '<html>file with spaces</html>',
        })
        .withContentFile({
          path: 'public/files/[file_with_brackets].html',
          content: '<html>file with brackets</html>',
        })
        .withNetlifyToml({
          config: {
            build: { publish: 'public' },
            redirects: [{ from: '/*', to: '/index.html', status: 200 }],
          },
        })

      await builder.buildAsync()

      await withDevServer({ cwd: builder.directory, args }, async (server) => {
        const [spaces, brackets] = await Promise.all([
          fetch(`${server.url}/files/file with spaces`).then((res) => res.text()),
          fetch(`${server.url}/files/[file_with_brackets]`).then((res) => res.text()),
        ])

        t.is(spaces, '<html>file with spaces</html>')
        t.is(brackets, '<html>file with brackets</html>')
      })
    })
  })

  test(testName('should follow redirect for fully qualified rule', args), async (t) => {
    await withSiteBuilder('site-with-fully-qualified-redirect-rule', async (builder) => {
      const publicDir = 'public'
      builder
        .withNetlifyToml({
          config: {
            build: { publish: publicDir },
          },
        })
        .withContentFiles([
          {
            path: path.join(publicDir, 'index.html'),
            content: '<html>index</html>',
          },
          {
            path: path.join(publicDir, 'local-hello.html'),
            content: '<html>hello</html>',
          },
        ])
        .withRedirectsFile({
          redirects: [{ from: `http://localhost/hello-world`, to: `/local-hello`, status: 200 }],
        })

      await builder.buildAsync()

      await withDevServer({ cwd: builder.directory, args }, async (server) => {
        const response = await fetch(`${server.url}/hello-world`)

        t.is(response.status, 200)
        t.is(await response.text(), '<html>hello</html>')
      })
    })
  })

<<<<<<< HEAD
  // the edge handlers plugin only works on node >= 10
  const version = Number.parseInt(process.version.slice(1).split('.')[0])
  const EDGE_HANDLER_MIN_VERSION = 10
  if (version >= EDGE_HANDLER_MIN_VERSION) {
    test(testName('should serve edge handlers', args), async (t) => {
      await withSiteBuilder('site-with-fully-qualified-redirect-rule', async (builder) => {
        const publicDir = 'public'
        builder
          .withNetlifyToml({
            config: {
              build: { publish: publicDir },
              redirects: [
                {
                  from: '/edge-handler',
                  to: 'index.html',
                  status: 200,
                  edge_handler: 'smoke',
                  force: true,
                },
              ],
            },
          })
          .withContentFiles([
            {
              path: path.join(publicDir, 'index.html'),
              content: '<html>index</html>',
            },
          ])
          .withEdgeHandlers({
            name: 'smoke.js',
            handlers: {
              onRequest: (event) => {
                event.replaceResponse(
                  // eslint-disable-next-line no-undef
                  new Response(null, {
                    headers: {
                      Location: 'https://google.com',
                    },
                    status: 301,
                  }),
                )
              },
            },
          })

        await builder.buildAsync()

        await withDevServer({ cwd: builder.directory, args: [...args, '--trafficMesh'] }, async (server) => {
          const response = await fetch(`${server.url}/edge-handler`, {
            redirect: 'manual',
          })

          t.is(response.status, 301)
          t.is(response.headers.Location, 'https://google.com')
        })
      })
    })
  }
=======
  test(testName('should return 202 ok and empty response for background function', args), async (t) => {
    await withSiteBuilder('site-with-background-function', async (builder) => {
      builder.withNetlifyToml({ config: { build: { functions: 'functions' } } }).withFunction({
        path: 'hello-background.js',
        handler: () => {
          console.log("Look at me I'm a background task")
        },
      })

      await builder.buildAsync()

      await withDevServer({ cwd: builder.directory, args }, async (server) => {
        const response = await fetch(`${server.url}/.netlify/functions/hello-background`)
        const text = await response.text()
        const expectedStatueCode = 202
        t.is(response.status, expectedStatueCode)
        t.is(text, '')
      })
    })
  })
>>>>>>> 487d11dc
})
/* eslint-enable require-await */<|MERGE_RESOLUTION|>--- conflicted
+++ resolved
@@ -967,7 +967,27 @@
     })
   })
 
-<<<<<<< HEAD
+  test(testName('should return 202 ok and empty response for background function', args), async (t) => {
+    await withSiteBuilder('site-with-background-function', async (builder) => {
+      builder.withNetlifyToml({ config: { build: { functions: 'functions' } } }).withFunction({
+        path: 'hello-background.js',
+        handler: () => {
+          console.log("Look at me I'm a background task")
+        },
+      })
+
+      await builder.buildAsync()
+
+      await withDevServer({ cwd: builder.directory, args }, async (server) => {
+        const response = await fetch(`${server.url}/.netlify/functions/hello-background`)
+        const text = await response.text()
+        const expectedStatueCode = 202
+        t.is(response.status, expectedStatueCode)
+        t.is(text, '')
+      })
+    })
+  })
+
   // the edge handlers plugin only works on node >= 10
   const version = Number.parseInt(process.version.slice(1).split('.')[0])
   const EDGE_HANDLER_MIN_VERSION = 10
@@ -1026,27 +1046,5 @@
       })
     })
   }
-=======
-  test(testName('should return 202 ok and empty response for background function', args), async (t) => {
-    await withSiteBuilder('site-with-background-function', async (builder) => {
-      builder.withNetlifyToml({ config: { build: { functions: 'functions' } } }).withFunction({
-        path: 'hello-background.js',
-        handler: () => {
-          console.log("Look at me I'm a background task")
-        },
-      })
-
-      await builder.buildAsync()
-
-      await withDevServer({ cwd: builder.directory, args }, async (server) => {
-        const response = await fetch(`${server.url}/.netlify/functions/hello-background`)
-        const text = await response.text()
-        const expectedStatueCode = 202
-        t.is(response.status, expectedStatueCode)
-        t.is(text, '')
-      })
-    })
-  })
->>>>>>> 487d11dc
 })
 /* eslint-enable require-await */