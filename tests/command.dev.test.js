// Handlers are meant to be async outside tests
/* eslint-disable require-await */
const http = require('http')
const path = require('path')
const process = require('process')

const test = require('ava')
const dotProp = require('dot-prop')
const FormData = require('form-data')
const jwt = require('jsonwebtoken')
const fetch = require('node-fetch')

const { withDevServer } = require('./utils/dev-server')
const { startExternalServer } = require('./utils/external-server')
const { withSiteBuilder } = require('./utils/site-builder')

const testMatrix = [
  { args: [] },

  // some tests are still failing with this enabled
  // { args: ['--trafficMesh'] }
]

const testName = (title, args) => (args.length <= 0 ? title : `${title} - ${args.join(' ')}`)

const JWT_EXPIRY = 1893456000
const getToken = ({ roles, jwtSecret = 'secret', jwtRolePath = 'app_metadata.authorization.roles' }) => {
  const payload = {
    exp: JWT_EXPIRY,
    sub: '12345678',
  }
  return jwt.sign(dotProp.set(payload, jwtRolePath, roles), jwtSecret)
}

const setupRoleBasedRedirectsSite = (builder) => {
  const publicDir = 'public'
  builder
    .withContentFiles([
      {
        path: path.join(publicDir, 'index.html'),
        content: '<html>index</html>',
      },
      {
        path: path.join(publicDir, 'admin/foo.html'),
        content: '<html>foo</html>',
      },
    ])
    .withRedirectsFile({
      redirects: [{ from: `/admin/*`, to: ``, status: '200!', condition: 'Role=admin' }],
    })
  return builder
}

const validateRoleBasedRedirectsSite = async ({ builder, args, t, jwtSecret, jwtRolePath }) => {
  await withDevServer({ cwd: builder.directory, args }, async (server) => {
    const unauthenticatedResponse = await fetch(`${server.url}/admin`)
    t.is(unauthenticatedResponse.status, 404)
    t.is(await unauthenticatedResponse.text(), 'Not Found')

    const authenticatedResponse = await fetch(`${server.url}/admin/foo`, {
      headers: {
        cookie: `nf_jwt=${getToken({ jwtSecret, jwtRolePath, roles: ['admin'] })}`,
      },
    })
    t.is(authenticatedResponse.status, 200)
    t.is(await authenticatedResponse.text(), 'Not Found')

    const wrongRoleResponse = await fetch(`${server.url}/admin/foo`, {
      headers: {
        cookie: `nf_jwt=${getToken({ jwtSecret, jwtRolePath, roles: ['editor'] })}`,
      },
    })
    t.is(wrongRoleResponse.status, 404)
    t.is(await wrongRoleResponse.text(), 'Not Found')
  })
}

testMatrix.forEach(({ args }) => {
  test(testName('should return index file when / is accessed', args), async (t) => {
    await withSiteBuilder('site-with-index-file', async (builder) => {
      builder.withContentFile({
        path: 'index.html',
        content: '<h1>⊂◉‿◉つ</h1>',
      })

      await builder.buildAsync()

      await withDevServer({ cwd: builder.directory, args }, async (server) => {
        const response = await fetch(server.url).then((res) => res.text())
        t.is(response, '<h1>⊂◉‿◉つ</h1>')
      })
    })
  })

  test(testName('should return response from a function with setTimeout', args), async (t) => {
    await withSiteBuilder('site-with-set-timeout-function', async (builder) => {
      builder.withNetlifyToml({ config: { build: { functions: 'functions' } } }).withFunction({
        path: 'timeout.js',
        handler: async () => {
          console.log('ding')
          // Wait for 4 seconds
          const FUNCTION_TIMEOUT = 4e3
          await new Promise((resolve) => {
            setTimeout(resolve, FUNCTION_TIMEOUT)
          })
          return {
            statusCode: 200,
            body: 'ping',
          }
        },
      })

      await builder.buildAsync()

      await withDevServer({ cwd: builder.directory, args }, async (server) => {
        const response = await fetch(`${server.url}/.netlify/functions/timeout`).then((res) => res.text())
        t.is(response, 'ping')
      })
    })
  })

  test(testName('should serve function from a subdirectory', args), async (t) => {
    await withSiteBuilder('site-with-from-subdirectory', async (builder) => {
      builder.withNetlifyToml({ config: { build: { functions: 'functions' } } }).withFunction({
        path: path.join('echo', 'echo.js'),
        handler: async () => {
          return {
            statusCode: 200,
            body: 'ping',
          }
        },
      })

      await builder.buildAsync()

      await withDevServer({ cwd: builder.directory, args }, async (server) => {
        const response = await fetch(`${server.url}/.netlify/functions/echo`).then((res) => res.text())
        t.is(response, 'ping')
      })
    })
  })

  test(testName('should pass .env.development vars to function', args), async (t) => {
    await withSiteBuilder('site-with-env-development', async (builder) => {
      builder
        .withNetlifyToml({ config: { build: { functions: 'functions' } } })
        .withEnvFile({ path: '.env.development', env: { TEST: 'FROM_DEV_FILE' } })
        .withFunction({
          path: 'env.js',
          handler: async () => {
            return {
              statusCode: 200,
              body: `${process.env.TEST}`,
            }
          },
        })

      await builder.buildAsync()

      await withDevServer({ cwd: builder.directory, args }, async (server) => {
        const response = await fetch(`${server.url}/.netlify/functions/env`).then((res) => res.text())
        t.is(response, 'FROM_DEV_FILE')
      })
    })
  })

  test(testName('should pass process env vars to function', args), async (t) => {
    await withSiteBuilder('site-with-process-env', async (builder) => {
      builder.withNetlifyToml({ config: { build: { functions: 'functions' } } }).withFunction({
        path: 'env.js',
        handler: async () => {
          return {
            statusCode: 200,
            body: `${process.env.TEST}`,
          }
        },
      })

      await builder.buildAsync()

      await withDevServer({ cwd: builder.directory, env: { TEST: 'FROM_PROCESS_ENV' }, args }, async (server) => {
        const response = await fetch(`${server.url}/.netlify/functions/env`).then((res) => res.text())
        t.is(response, 'FROM_PROCESS_ENV')
      })
    })
  })

  test(testName('should override .env.development with process env', args), async (t) => {
    await withSiteBuilder('site-with-override', async (builder) => {
      builder
        .withNetlifyToml({ config: { build: { functions: 'functions' } } })
        .withEnvFile({ path: '.env.development', env: { TEST: 'FROM_DEV_FILE' } })
        .withFunction({
          path: 'env.js',
          handler: async () => {
            return {
              statusCode: 200,
              body: `${process.env.TEST}`,
            }
          },
        })

      await builder.buildAsync()

      await withDevServer({ cwd: builder.directory, env: { TEST: 'FROM_PROCESS_ENV' }, args }, async (server) => {
        const response = await fetch(`${server.url}/.netlify/functions/env`).then((res) => res.text())
        t.is(response, 'FROM_PROCESS_ENV')
      })
    })
  })

  test(testName('should redirect using a wildcard when set in netlify.toml', args), async (t) => {
    await withSiteBuilder('site-with-redirect-function', async (builder) => {
      builder
        .withNetlifyToml({
          config: {
            build: { functions: 'functions' },
            redirects: [{ from: '/api/*', to: '/.netlify/functions/:splat', status: 200 }],
          },
        })
        .withFunction({
          path: 'ping.js',
          handler: async () => {
            return {
              statusCode: 200,
              body: 'ping',
            }
          },
        })

      await builder.buildAsync()

      await withDevServer({ cwd: builder.directory, args }, async (server) => {
        const response = await fetch(`${server.url}/api/ping`).then((res) => res.text())
        t.is(response, 'ping')
      })
    })
  })

  test(testName('should pass undefined body to functions event for GET requests when redirecting', args), async (t) => {
    await withSiteBuilder('site-with-get-echo-function', async (builder) => {
      builder
        .withNetlifyToml({
          config: {
            build: { functions: 'functions' },
            redirects: [{ from: '/api/*', to: '/.netlify/functions/:splat', status: 200 }],
          },
        })
        .withFunction({
          path: 'echo.js',
          handler: async (event) => {
            return {
              statusCode: 200,
              body: JSON.stringify(event),
            }
          },
        })

      await builder.buildAsync()

      await withDevServer({ cwd: builder.directory, args }, async (server) => {
        const response = await fetch(`${server.url}/api/echo?ding=dong`).then((res) => res.json())
        t.is(response.body, undefined)
        t.deepEqual(response.headers, {
          accept: '*/*',
          'accept-encoding': 'gzip,deflate',
          'client-ip': '127.0.0.1',
          connection: 'close',
          host: `${server.host}:${server.port}`,
          'user-agent': 'node-fetch/1.0 (+https://github.com/bitinn/node-fetch)',
          'x-forwarded-for': '::ffff:127.0.0.1',
        })
        t.is(response.httpMethod, 'GET')
        t.is(response.isBase64Encoded, false)
        t.is(response.path, '/api/echo')
        t.deepEqual(response.queryStringParameters, { ding: 'dong' })
      })
    })
  })

  test(testName('should pass body to functions event for POST requests when redirecting', args), async (t) => {
    await withSiteBuilder('site-with-post-echo-function', async (builder) => {
      builder
        .withNetlifyToml({
          config: {
            build: { functions: 'functions' },
            redirects: [{ from: '/api/*', to: '/.netlify/functions/:splat', status: 200 }],
          },
        })
        .withFunction({
          path: 'echo.js',
          handler: async (event) => {
            return {
              statusCode: 200,
              body: JSON.stringify(event),
            }
          },
        })

      await builder.buildAsync()

      await withDevServer({ cwd: builder.directory, args }, async (server) => {
        const response = await fetch(`${server.url}/api/echo?ding=dong`, {
          method: 'POST',
          body: 'some=thing',
        }).then((res) => res.json())

        t.is(response.body, 'some=thing')
        t.deepEqual(response.headers, {
          accept: '*/*',
          'accept-encoding': 'gzip,deflate',
          'client-ip': '127.0.0.1',
          connection: 'close',
          host: `${server.host}:${server.port}`,
          'content-type': 'text/plain;charset=UTF-8',
          'content-length': '10',
          'user-agent': 'node-fetch/1.0 (+https://github.com/bitinn/node-fetch)',
          'x-forwarded-for': '::ffff:127.0.0.1',
        })
        t.is(response.httpMethod, 'POST')
        t.is(response.isBase64Encoded, false)
        t.is(response.path, '/api/echo')
        t.deepEqual(response.queryStringParameters, { ding: 'dong' })
      })
    })
  })

  test(testName('should return an empty body for a function with no body when redirecting', args), async (t) => {
    await withSiteBuilder('site-with-no-body-function', async (builder) => {
      builder
        .withNetlifyToml({
          config: {
            build: { functions: 'functions' },
            redirects: [{ from: '/api/*', to: '/.netlify/functions/:splat', status: 200 }],
          },
        })
        .withFunction({
          path: 'echo.js',
          handler: async () => {
            return {
              statusCode: 200,
            }
          },
        })

      await builder.buildAsync()

      await withDevServer({ cwd: builder.directory, args }, async (server) => {
        const response = await fetch(`${server.url}/api/echo?ding=dong`, {
          method: 'POST',
          body: 'some=thing',
        })

        t.is(await response.text(), '')
        t.is(response.status, 200)
      })
    })
  })

  test(testName('should handle multipart form data when redirecting', args), async (t) => {
    await withSiteBuilder('site-with-multi-part-function', async (builder) => {
      builder
        .withNetlifyToml({
          config: {
            build: { functions: 'functions' },
            redirects: [{ from: '/api/*', to: '/.netlify/functions/:splat', status: 200 }],
          },
        })
        .withFunction({
          path: 'echo.js',
          handler: async (event) => {
            return {
              statusCode: 200,
              body: JSON.stringify(event),
            }
          },
        })

      await builder.buildAsync()

      await withDevServer({ cwd: builder.directory, args }, async (server) => {
        const form = new FormData()
        form.append('some', 'thing')

        const response = await fetch(`${server.url}/api/echo?ding=dong`, {
          method: 'POST',
          body: form.getBuffer(),
          headers: form.getHeaders(),
        }).then((res) => res.json())

        const formBoundary = form.getBoundary()

        t.deepEqual(response.headers, {
          accept: '*/*',
          'accept-encoding': 'gzip,deflate',
          'client-ip': '127.0.0.1',
          connection: 'close',
          host: `${server.host}:${server.port}`,
          'content-length': form.getLengthSync().toString(),
          'content-type': `multipart/form-data; boundary=${formBoundary}`,
          'user-agent': 'node-fetch/1.0 (+https://github.com/bitinn/node-fetch)',
          'x-forwarded-for': '::ffff:127.0.0.1',
        })
        t.is(response.httpMethod, 'POST')
        t.is(response.isBase64Encoded, false)
        t.is(response.path, '/api/echo')
        t.deepEqual(response.queryStringParameters, { ding: 'dong' })
        t.is(response.body, form.getBuffer().toString())
      })
    })
  })

  test(testName('should return 404 when redirecting to a non existing function', args), async (t) => {
    await withSiteBuilder('site-with-multi-part-function', async (builder) => {
      builder.withNetlifyToml({
        config: {
          build: { functions: 'functions' },
          redirects: [{ from: '/api/*', to: '/.netlify/functions/:splat', status: 200 }],
        },
      })

      await builder.buildAsync()

      await withDevServer({ cwd: builder.directory, args }, async (server) => {
        const response = await fetch(`${server.url}/api/none`, {
          method: 'POST',
          body: 'nothing',
        })

        t.is(response.status, 404)
      })
    })
  })

  test(testName('should parse function query parameters using simple parsing', args), async (t) => {
    await withSiteBuilder('site-with-multi-part-function', async (builder) => {
      builder
        .withNetlifyToml({
          config: {
            build: { functions: 'functions' },
          },
        })
        .withFunction({
          path: 'echo.js',
          handler: async (event) => {
            return {
              statusCode: 200,
              body: JSON.stringify(event),
            }
          },
        })

      await builder.buildAsync()

      await withDevServer({ cwd: builder.directory, args }, async (server) => {
        const response1 = await fetch(
          `${server.url}/.netlify/functions/echo?category[SOMETHING][]=something`,
        ).then((res) => res.json())
        const response2 = await fetch(`${server.url}/.netlify/functions/echo?category=one&category=two`).then((res) =>
          res.json(),
        )

        t.deepEqual(response1.queryStringParameters, { 'category[SOMETHING][]': 'something' })
        t.deepEqual(response2.queryStringParameters, { category: 'one, two' })
      })
    })
  })

  test(testName('should handle form submission', args), async (t) => {
    await withSiteBuilder('site-with-form', async (builder) => {
      builder
        .withContentFile({
          path: 'index.html',
          content: '<h1>⊂◉‿◉つ</h1>',
        })
        .withNetlifyToml({
          config: {
            build: { functions: 'functions' },
          },
        })
        .withFunction({
          path: 'submission-created.js',
          handler: async (event) => {
            return {
              statusCode: 200,
              body: JSON.stringify(event),
            }
          },
        })

      await builder.buildAsync()

      await withDevServer({ cwd: builder.directory, args }, async (server) => {
        const form = new FormData()
        form.append('some', 'thing')
        const response = await fetch(`${server.url}/?ding=dong`, {
          method: 'POST',
          body: form.getBuffer(),
          headers: form.getHeaders(),
        }).then((res) => res.json())

        const body = JSON.parse(response.body)

        t.deepEqual(response.headers, {
          accept: '*/*',
          'accept-encoding': 'gzip,deflate',
          'client-ip': '127.0.0.1',
          connection: 'close',
          host: `${server.host}:${server.port}`,
          'content-length': '289',
          'content-type': 'application/json',
          'user-agent': 'node-fetch/1.0 (+https://github.com/bitinn/node-fetch)',
          'x-forwarded-for': '::ffff:127.0.0.1',
        })
        t.is(response.httpMethod, 'POST')
        t.is(response.isBase64Encoded, false)
        t.is(response.path, '/')
        t.deepEqual(response.queryStringParameters, { ding: 'dong' })
        t.deepEqual(body, {
          payload: {
            created_at: body.payload.created_at,
            data: {
              ip: '::ffff:127.0.0.1',
              some: 'thing',
              user_agent: 'node-fetch/1.0 (+https://github.com/bitinn/node-fetch)',
            },
            human_fields: {
              Some: 'thing',
            },
            ordered_human_fields: [
              {
                name: 'some',
                title: 'Some',
                value: 'thing',
              },
            ],
            site_url: '',
          },
        })
      })
    })
  })

  test(testName('should not handle form submission when content type is `text/plain`', args), async (t) => {
    await withSiteBuilder('site-with-form-text-plain', async (builder) => {
      builder
        .withContentFile({
          path: 'index.html',
          content: '<h1>⊂◉‿◉つ</h1>',
        })
        .withNetlifyToml({
          config: {
            build: { functions: 'functions' },
          },
        })
        .withFunction({
          path: 'submission-created.js',
          handler: async (event) => {
            return {
              statusCode: 200,
              body: JSON.stringify(event),
            }
          },
        })

      await builder.buildAsync()

      await withDevServer({ cwd: builder.directory, args }, async (server) => {
        const response = await fetch(`${server.url}/?ding=dong`, {
          method: 'POST',
          body: 'Something',
          headers: {
            'content-type': 'text/plain',
          },
        }).then((res) => res.text())
        t.is(response, 'Method Not Allowed')
      })
    })
  })

  test(testName('should return existing local file even when redirect matches when force=false', args), async (t) => {
    await withSiteBuilder('site-with-shadowing-force-false', async (builder) => {
      builder
        .withContentFile({
          path: 'foo.html',
          content: '<html><h1>foo',
        })
        .withContentFile({
          path: path.join('not-foo', 'index.html'),
          content: '<html><h1>not-foo',
        })
        .withNetlifyToml({
          config: {
            redirects: [{ from: '/foo', to: '/not-foo', status: 200, force: false }],
          },
        })

      await builder.buildAsync()

      await withDevServer({ cwd: builder.directory, args }, async (server) => {
        const response = await fetch(`${server.url}/foo?ping=pong`).then((res) => res.text())
        t.is(response, '<html><h1>foo')
      })
    })
  })

  test(testName('should ignore existing local file when redirect matches and force=true', args), async (t) => {
    await withSiteBuilder('site-with-shadowing-force-true', async (builder) => {
      builder
        .withContentFile({
          path: 'foo.html',
          content: '<html><h1>foo',
        })
        .withContentFile({
          path: path.join('not-foo', 'index.html'),
          content: '<html><h1>not-foo',
        })
        .withNetlifyToml({
          config: {
            redirects: [{ from: '/foo', to: '/not-foo', status: 200, force: true }],
          },
        })

      await builder.buildAsync()

      await withDevServer({ cwd: builder.directory, args }, async (server) => {
        const response = await fetch(`${server.url}/foo`).then((res) => res.text())
        t.is(response, '<html><h1>not-foo')
      })
    })
  })

  test(testName('should use existing file when rule contains file extension and force=false', args), async (t) => {
    await withSiteBuilder('site-with-shadowing-file-extension-force-false', async (builder) => {
      builder
        .withContentFile({
          path: 'foo.html',
          content: '<html><h1>foo',
        })
        .withContentFile({
          path: path.join('not-foo', 'index.html'),
          content: '<html><h1>not-foo',
        })
        .withNetlifyToml({
          config: {
            redirects: [{ from: '/foo.html', to: '/not-foo', status: 200, force: false }],
          },
        })

      await builder.buildAsync()

      await withDevServer({ cwd: builder.directory, args }, async (server) => {
        const response = await fetch(`${server.url}/foo.html`).then((res) => res.text())
        t.is(response, '<html><h1>foo')
      })
    })
  })

  test(testName('should redirect when rule contains file extension and force=true', args), async (t) => {
    await withSiteBuilder('site-with-shadowing-file-extension-force-true', async (builder) => {
      builder
        .withContentFile({
          path: 'foo.html',
          content: '<html><h1>foo',
        })
        .withContentFile({
          path: path.join('not-foo', 'index.html'),
          content: '<html><h1>not-foo',
        })
        .withNetlifyToml({
          config: {
            redirects: [{ from: '/foo.html', to: '/not-foo', status: 200, force: true }],
          },
        })

      await builder.buildAsync()

      await withDevServer({ cwd: builder.directory, args }, async (server) => {
        const response = await fetch(`${server.url}/foo.html`).then((res) => res.text())
        t.is(response, '<html><h1>not-foo')
      })
    })
  })

  test(testName('should redirect from sub directory to root directory', args), async (t) => {
    await withSiteBuilder('site-with-shadowing-sub-to-root', async (builder) => {
      builder
        .withContentFile({
          path: 'foo.html',
          content: '<html><h1>foo',
        })
        .withContentFile({
          path: path.join('not-foo', 'index.html'),
          content: '<html><h1>not-foo',
        })
        .withNetlifyToml({
          config: {
            redirects: [{ from: '/not-foo', to: '/foo', status: 200, force: true }],
          },
        })

      await builder.buildAsync()

      await withDevServer({ cwd: builder.directory, args }, async (server) => {
        const response1 = await fetch(`${server.url}/not-foo`).then((res) => res.text())
        const response2 = await fetch(`${server.url}/not-foo/`).then((res) => res.text())

        // TODO: check why this doesn't redirect
        const response3 = await fetch(`${server.url}/not-foo/index.html`).then((res) => res.text())

        t.is(response1, '<html><h1>foo')
        t.is(response2, '<html><h1>foo')
        t.is(response3, '<html><h1>not-foo')
      })
    })
  })

  test(testName('should return 404.html if exists for non existing routes', args), async (t) => {
    await withSiteBuilder('site-with-shadowing-404', async (builder) => {
      builder.withContentFile({
        path: '404.html',
        content: '<h1>404 - Page not found</h1>',
      })

      await builder.buildAsync()

      await withDevServer({ cwd: builder.directory, args }, async (server) => {
        const response = await fetch(`${server.url}/non-existent`).then((res) => res.text())
        t.is(response, '<h1>404 - Page not found</h1>')
      })
    })
  })

  test(testName('should return 404.html from publish folder if exists for non existing routes', args), async (t) => {
    await withSiteBuilder('site-with-shadowing-404-in-publish-folder', async (builder) => {
      builder
        .withContentFile({
          path: 'public/404.html',
          content: '<h1>404 - My Custom 404 Page</h1>',
        })
        .withNetlifyToml({
          config: {
            build: {
              publish: 'public/',
            },
          },
        })

      await builder.buildAsync()

      await withDevServer({ cwd: builder.directory, args }, async (server) => {
        const response = await fetch(`${server.url}/non-existent`)
        t.is(response.status, 404)
        t.is(await response.text(), '<h1>404 - My Custom 404 Page</h1>')
      })
    })
  })

  test(testName('should return 404 for redirect', args), async (t) => {
    await withSiteBuilder('site-with-shadowing-404-redirect', async (builder) => {
      builder
        .withContentFile({
          path: 'foo.html',
          content: '<html><h1>foo',
        })
        .withNetlifyToml({
          config: {
            redirects: [{ from: '/test-404', to: '/foo', status: 404 }],
          },
        })

      await builder.buildAsync()

      await withDevServer({ cwd: builder.directory, args }, async (server) => {
        const response = await fetch(`${server.url}/test-404`)
        t.is(response.status, 404)
        t.is(await response.text(), '<html><h1>foo')
      })
    })
  })

  test(testName('should ignore 404 redirect for existing file', args), async (t) => {
    await withSiteBuilder('site-with-shadowing-404-redirect-existing', async (builder) => {
      builder
        .withContentFile({
          path: 'foo.html',
          content: '<html><h1>foo',
        })
        .withContentFile({
          path: 'test-404.html',
          content: '<html><h1>This page actually exists',
        })
        .withNetlifyToml({
          config: {
            redirects: [{ from: '/test-404', to: '/foo', status: 404 }],
          },
        })

      await builder.buildAsync()

      await withDevServer({ cwd: builder.directory, args }, async (server) => {
        const response = await fetch(`${server.url}/test-404`)

        t.is(response.status, 200)
        t.is(await response.text(), '<html><h1>This page actually exists')
      })
    })
  })

  test(testName('should follow 404 redirect even with existing file when force=true', args), async (t) => {
    await withSiteBuilder('site-with-shadowing-404-redirect-force', async (builder) => {
      builder
        .withContentFile({
          path: 'foo.html',
          content: '<html><h1>foo',
        })
        .withContentFile({
          path: 'test-404.html',
          content: '<html><h1>This page actually exists',
        })
        .withNetlifyToml({
          config: {
            redirects: [{ from: '/test-404', to: '/foo', status: 404, force: true }],
          },
        })

      await builder.buildAsync()

      await withDevServer({ cwd: builder.directory, args }, async (server) => {
        const response = await fetch(`${server.url}/test-404`)

        t.is(response.status, 404)
        t.is(await response.text(), '<html><h1>foo')
      })
    })
  })

  test(testName('should source redirects file from publish directory', args), async (t) => {
    await withSiteBuilder('site-redirects-file-inside-publish', async (builder) => {
      builder
        .withContentFile({
          path: 'public/index.html',
          content: 'index',
        })
        .withRedirectsFile({
          pathPrefix: 'public',
          redirects: [{ from: '/*', to: `/index.html`, status: 200 }],
        })
        .withNetlifyToml({
          config: {
            build: { publish: 'public' },
          },
        })

      await builder.buildAsync()

      await withDevServer({ cwd: builder.directory, args }, async (server) => {
        const response = await fetch(`${server.url}/test`)

        t.is(response.status, 200)
        t.is(await response.text(), 'index')
      })
    })
  })

  test(testName('should redirect requests to an external server', args), async (t) => {
    await withSiteBuilder('site-redirects-file-to-external', async (builder) => {
      const externalServer = startExternalServer()
      const { port } = externalServer.address()
      builder.withRedirectsFile({
        redirects: [{ from: '/api/*', to: `http://localhost:${port}/:splat`, status: 200 }],
      })

      await builder.buildAsync()

      await withDevServer({ cwd: builder.directory, args }, async (server) => {
        const getResponse = await fetch(`${server.url}/api/ping`).then((res) => res.json())
        t.deepEqual(getResponse, { body: {}, method: 'GET', url: '/ping' })

        const postResponse = await fetch(`${server.url}/api/ping`, {
          method: 'POST',
          headers: {
            'Content-Type': 'application/x-www-form-urlencoded',
          },
          body: 'param=value',
        }).then((res) => res.json())
        t.deepEqual(postResponse, { body: { param: 'value' }, method: 'POST', url: '/ping' })
      })

      externalServer.close()
    })
  })

  test(testName('should redirect POST request if content-type is missing', args), async (t) => {
    await withSiteBuilder('site-with-post-no-content-type', async (builder) => {
      builder.withNetlifyToml({
        config: {
          build: { functions: 'functions' },
          redirects: [{ from: '/api/*', to: '/other/:splat', status: 200 }],
        },
      })

      await builder.buildAsync()

      await withDevServer({ cwd: builder.directory, args }, async (server) => {
        const options = {
          host: server.host,
          port: server.port,
          path: '/api/echo',
          method: 'POST',
        }
        let data = ''
        await new Promise((resolve) => {
          const callback = (response) => {
            response.on('data', (chunk) => {
              data += chunk
            })
            response.on('end', resolve)
          }
          const req = http.request(options, callback)
          req.write('param=value')
          req.end()
        })

        // we're testing Netlify Dev didn't crash
        t.is(data, 'Method Not Allowed')
      })
    })
  })

  test(testName('should return .html file when file and folder have the same name', args), async (t) => {
    await withSiteBuilder('site-with-same-name-for-file-and-folder', async (builder) => {
      builder
        .withContentFile({
          path: 'foo.html',
          content: '<html><h1>foo',
        })
        .withContentFile({
          path: 'foo/file.html',
          content: '<html><h1>file in folder',
        })

      await builder.buildAsync()

      await withDevServer({ cwd: builder.directory, args }, async (server) => {
        const response = await fetch(`${server.url}/foo`)

        t.is(response.status, 200)
        t.is(await response.text(), '<html><h1>foo')
      })
    })
  })

  test(testName('should not shadow an existing file that has unsafe URL characters', args), async (t) => {
    await withSiteBuilder('site-with-same-name-for-file-and-folder', async (builder) => {
      builder
        .withContentFile({
          path: 'public/index.html',
          content: '<html>index</html>',
        })
        .withContentFile({
          path: 'public/files/file with spaces.html',
          content: '<html>file with spaces</html>',
        })
        .withContentFile({
          path: 'public/files/[file_with_brackets].html',
          content: '<html>file with brackets</html>',
        })
        .withNetlifyToml({
          config: {
            build: { publish: 'public' },
            redirects: [{ from: '/*', to: '/index.html', status: 200 }],
          },
        })

      await builder.buildAsync()

      await withDevServer({ cwd: builder.directory, args }, async (server) => {
        const [spaces, brackets] = await Promise.all([
          fetch(`${server.url}/files/file with spaces`).then((res) => res.text()),
          fetch(`${server.url}/files/[file_with_brackets]`).then((res) => res.text()),
        ])

        t.is(spaces, '<html>file with spaces</html>')
        t.is(brackets, '<html>file with brackets</html>')
      })
    })
  })

  test(testName('should follow redirect for fully qualified rule', args), async (t) => {
    await withSiteBuilder('site-with-fully-qualified-redirect-rule', async (builder) => {
      const publicDir = 'public'
      builder
        .withNetlifyToml({
          config: {
            build: { publish: publicDir },
          },
        })
        .withContentFiles([
          {
            path: path.join(publicDir, 'index.html'),
            content: '<html>index</html>',
          },
          {
            path: path.join(publicDir, 'local-hello.html'),
            content: '<html>hello</html>',
          },
        ])
        .withRedirectsFile({
          redirects: [{ from: `http://localhost/hello-world`, to: `/local-hello`, status: 200 }],
        })

      await builder.buildAsync()

      await withDevServer({ cwd: builder.directory, args }, async (server) => {
        const response = await fetch(`${server.url}/hello-world`)

        t.is(response.status, 200)
        t.is(await response.text(), '<html>hello</html>')
      })
    })
  })

  test(testName('should return 202 ok and empty response for background function', args), async (t) => {
    await withSiteBuilder('site-with-background-function', async (builder) => {
      builder.withNetlifyToml({ config: { build: { functions: 'functions' } } }).withFunction({
        path: 'hello-background.js',
        handler: () => {
          console.log("Look at me I'm a background task")
        },
      })

      await builder.buildAsync()

      await withDevServer({ cwd: builder.directory, args }, async (server) => {
        const response = await fetch(`${server.url}/.netlify/functions/hello-background`)
        const text = await response.text()
        const expectedStatueCode = 202
        t.is(response.status, expectedStatueCode)
        t.is(text, '')
      })
    })
  })

<<<<<<< HEAD
  // the edge handlers plugin only works on node >= 10
  const version = Number.parseInt(process.version.slice(1).split('.')[0])
  const EDGE_HANDLER_MIN_VERSION = 10
  if (version >= EDGE_HANDLER_MIN_VERSION) {
    test(testName('should serve edge handlers', args), async (t) => {
      await withSiteBuilder('site-with-fully-qualified-redirect-rule', async (builder) => {
        const publicDir = 'public'
        builder
          .withNetlifyToml({
            config: {
              build: { publish: publicDir },
              redirects: [
                {
                  from: '/edge-handler',
                  to: 'index.html',
                  status: 200,
                  edge_handler: 'smoke',
                  force: true,
                },
              ],
            },
          })
          .withContentFiles([
            {
              path: path.join(publicDir, 'index.html'),
              content: '<html>index</html>',
            },
          ])
          .withEdgeHandlers({
            name: 'smoke.js',
            handlers: {
              onRequest: (event) => {
                event.replaceResponse(
                  // eslint-disable-next-line no-undef
                  new Response(null, {
                    headers: {
                      Location: 'https://google.com/',
                    },
                    status: 301,
                  }),
                )
              },
            },
          })

        await builder.buildAsync()

        await withDevServer({ cwd: builder.directory, args: [...args, '--trafficMesh'] }, async (server) => {
          const response = await fetch(`${server.url}/edge-handler`, {
            redirect: 'manual',
          })

          t.is(response.status, 301)
          t.is(response.headers.get('location'), 'https://google.com/')
        })
      })
    })
  }
=======
  test(testName('should enforce role based redirects with default secret and role path', args), async (t) => {
    await withSiteBuilder('site-with-default-role-based-redirects', async (builder) => {
      setupRoleBasedRedirectsSite(builder)
      await builder.buildAsync()
      await validateRoleBasedRedirectsSite({ builder, args, t })
    })
  })

  test(testName('should enforce role based redirects with custom secret and role path', args), async (t) => {
    await withSiteBuilder('site-with-custom-role-based-redirects', async (builder) => {
      const jwtSecret = 'custom'
      const jwtRolePath = 'roles'
      setupRoleBasedRedirectsSite(builder).withNetlifyToml({
        config: {
          dev: {
            jwtSecret,
            jwtRolePath,
          },
        },
      })
      await builder.buildAsync()
      await validateRoleBasedRedirectsSite({ builder, args, t, jwtSecret, jwtRolePath })
    })
  })
>>>>>>> 537b2607
})
/* eslint-enable require-await */<|MERGE_RESOLUTION|>--- conflicted
+++ resolved
@@ -1042,7 +1042,31 @@
     })
   })
 
-<<<<<<< HEAD
+  test(testName('should enforce role based redirects with default secret and role path', args), async (t) => {
+    await withSiteBuilder('site-with-default-role-based-redirects', async (builder) => {
+      setupRoleBasedRedirectsSite(builder)
+      await builder.buildAsync()
+      await validateRoleBasedRedirectsSite({ builder, args, t })
+    })
+  })
+
+  test(testName('should enforce role based redirects with custom secret and role path', args), async (t) => {
+    await withSiteBuilder('site-with-custom-role-based-redirects', async (builder) => {
+      const jwtSecret = 'custom'
+      const jwtRolePath = 'roles'
+      setupRoleBasedRedirectsSite(builder).withNetlifyToml({
+        config: {
+          dev: {
+            jwtSecret,
+            jwtRolePath,
+          },
+        },
+      })
+      await builder.buildAsync()
+      await validateRoleBasedRedirectsSite({ builder, args, t, jwtSecret, jwtRolePath })
+    })
+  })
+
   // the edge handlers plugin only works on node >= 10
   const version = Number.parseInt(process.version.slice(1).split('.')[0])
   const EDGE_HANDLER_MIN_VERSION = 10
@@ -1101,31 +1125,5 @@
       })
     })
   }
-=======
-  test(testName('should enforce role based redirects with default secret and role path', args), async (t) => {
-    await withSiteBuilder('site-with-default-role-based-redirects', async (builder) => {
-      setupRoleBasedRedirectsSite(builder)
-      await builder.buildAsync()
-      await validateRoleBasedRedirectsSite({ builder, args, t })
-    })
-  })
-
-  test(testName('should enforce role based redirects with custom secret and role path', args), async (t) => {
-    await withSiteBuilder('site-with-custom-role-based-redirects', async (builder) => {
-      const jwtSecret = 'custom'
-      const jwtRolePath = 'roles'
-      setupRoleBasedRedirectsSite(builder).withNetlifyToml({
-        config: {
-          dev: {
-            jwtSecret,
-            jwtRolePath,
-          },
-        },
-      })
-      await builder.buildAsync()
-      await validateRoleBasedRedirectsSite({ builder, args, t, jwtSecret, jwtRolePath })
-    })
-  })
->>>>>>> 537b2607
 })
 /* eslint-enable require-await */