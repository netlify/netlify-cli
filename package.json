{
  "name": "netlify-cli",
  "description": "Netlify command line tool",
  "version": "2.0.0",
  "author": "Netlify Inc.",
  "contributors": [
    "Mathias Biilmann <matt@netlify.com> (https://twitter.com/biilmann)",
    "David Calavera <david@netlify.com> (https://twitter.com/calavera)",
    "David Wells <david.wells@netlify.com> (https://davidwells.io/)",
    "Bret Comnes <bcomnes@gmail.com> (https://bret.io)"
  ],
  "scripts": {
    "build": "run-s build:*",
    "build:site": "cd site && npm install && npm run build",
    "build:deptree": "depcruise --exclude '^node_modules' --output-type dot src | dot -T svg > site/dist/dependencygraph.svg",
    "ci": "run-s test build",
    "start": "node ./bin/run",
    "test": "run-s test:*",
    "test:ava": "nyc --reporter=lcov ava --verbose && nyc report",
    "test:lint": "eslint src",
    "test:deps": "dependency-check ./package.json --entry \"src/**/!(*.test).js\" --unused --missing --no-dev --no-peer -i @oclif/plugin-not-found -i @oclif/config -i @oclif/plugin-help",
    "watch": "nyc --reporter=lcov ava --watch",
    "prepack": "oclif-dev manifest && npm shrinkwrap",
    "postpack": "rm -f oclif.manifest.json npm-shrinkwrap.json",
    "report": "nyc report --reporter=text-lcov | coveralls",
    "version": "node ./scripts/docs.js && git add README.md docs"
  },
  "ava": {
    "files": [
      "src/**/*.test.js"
    ],
    "cache": true,
    "concurrency": 5,
    "failFast": false,
    "failWithoutAssertions": false,
    "tap": false,
    "compileEnhancements": false,
    "babel": false
  },
  "bin": {
    "ntl": "./bin/run",
    "netlify": "./bin/run"
  },
  "bugs": {
    "url": "https://github.com/netlify/cli/issues"
  },
  "dependencies": {
    "@iarna/toml": "^2.0.0",
    "@oclif/command": "^1",
    "@oclif/config": "^1",
    "@oclif/errors": "^1.1.2",
    "@oclif/plugin-help": "^2",
    "@oclif/plugin-not-found": "^1.1.4",
    "@octokit/rest": "^15.10.0",
    "ascii-table": "0.0.9",
    "chalk": "^2.4.1",
    "ci-info": "^1.4.0",
    "clean-deep": "^3.0.2",
    "cli-spinners": "^1.3.1",
    "cli-ux": "^4.7.3",
    "configstore": "^4.0.0",
    "dot-prop": "^4.2.0",
    "find-up": "^3.0.0",
    "git-remote-origin-url": "^2.0.0",
    "git-repo-info": "^2.0.0",
    "inquirer": "^6.0.0",
    "is-docker": "^1.1.0",
    "lodash.get": "^4.4.2",
    "lodash.isempty": "^4.4.0",
    "lodash.mergewith": "^4.6.1",
    "lodash.snakecase": "^4.1.1",
    "log-symbols": "^2.2.0",
    "make-dir": "^1.3.0",
<<<<<<< HEAD
    "minimist": "^1.2.0",
    "netlify": "^2.0.1-beta.5",
=======
    "netlify": "2.0.1",
>>>>>>> 0bbb77d8
    "node-fetch": "^2.2.0",
    "ora": "^3.0.0",
    "p-wait-for": "^2.0.0",
    "parse-github-url": "^1.0.2",
    "prettyjson": "^1.2.1",
    "random-item": "^1.0.0",
    "update-notifier": "^2.5.0",
    "uuid": "^3.3.2",
    "write-file-atomic": "^2.3.0"
  },
  "devDependencies": {
    "@oclif/dev-cli": "^1.13.31",
    "ava": "1.0.0-beta.7",
    "body": "^5.1.0",
    "coveralls": "^3.0.2",
    "cpx": "^1.5.0",
    "dependency-check": "^3.2.0",
    "dependency-cruiser": "^4.5.0",
    "eslint": "^5.3.0",
    "eslint-config-prettier": "^3.0.1",
    "eslint-plugin-import": "^2.13.0",
    "eslint-plugin-node": "^7.0.1",
    "eslint-plugin-prettier": "^2.6.1",
    "from2-string": "^1.1.0",
    "markdown-magic": "^0.1.25",
    "mkdirp": "^0.5.1",
    "npm-run-all": "^4.1.3",
    "nyc": "^13.0.0",
    "prettier": "^1.13.7"
  },
  "engines": {
    "node": ">=8.0.0"
  },
  "files": [
    "/bin",
    "/npm-shrinkwrap.json",
    "/oclif.manifest.json",
    "/src"
  ],
  "homepage": "https://github.com/netlify/cli",
  "keywords": [
    "api",
    "cli",
    "netlify",
    "static"
  ],
  "license": "MIT",
  "main": "src/index.js",
  "oclif": {
    "bin": "netlify",
    "commands": "./src/commands",
    "plugins": [
      "@oclif/plugin-not-found"
    ],
    "hooks": {
      "init": [
        "./src/hooks/init"
      ],
      "analytics": [
        "./src/hooks/analytics",
        "./src/hooks/hooks-two"
      ]
    }
  },
  "repository": "netlify/cli"
}<|MERGE_RESOLUTION|>--- conflicted
+++ resolved
@@ -71,12 +71,7 @@
     "lodash.snakecase": "^4.1.1",
     "log-symbols": "^2.2.0",
     "make-dir": "^1.3.0",
-<<<<<<< HEAD
-    "minimist": "^1.2.0",
-    "netlify": "^2.0.1-beta.5",
-=======
     "netlify": "2.0.1",
->>>>>>> 0bbb77d8
     "node-fetch": "^2.2.0",
     "ora": "^3.0.0",
     "p-wait-for": "^2.0.0",
