const url = require('url')
const util = require('util')
const { URLSearchParams } = require('url')
const path = require('path')
const { Readable } = require('stream')
const fs = require('fs')
const { flags } = require('@oclif/command')
const child_process = require('child_process')
const http = require('http')
const httpProxy = require('http-proxy')
const waitPort = require('wait-port')
const stripAnsiCc = require('strip-ansi-control-characters')
const which = require('which')
const chokidar = require('chokidar')
const proxyMiddleware = require('http-proxy-middleware')
const cookie = require('cookie')
const querystring = require('querystring')
const contentType = require('content-type')
const getRawBody = require('raw-body')
const multiparty = require('multiparty')
const get = require('lodash.get')
const isEmpty = require('lodash.isempty')
const { serveFunctions } = require('../../utils/serve-functions')
const { serverSettings } = require('../../utils/detect-server')
const { detectFunctionsBuilder } = require('../../utils/detect-functions-builder')
const Command = require('../../utils/command')
const chalk = require('chalk')
const jwtDecode = require('jwt-decode')
const open = require('open')
const { NETLIFYDEV, NETLIFYDEVLOG, NETLIFYDEVWARN, NETLIFYDEVERR } = require('../../utils/logo')
const boxen = require('boxen')
const { createTunnel, connectTunnel } = require('../../utils/live-tunnel')
const { createRewriter } = require('../../utils/rules-proxy')
const { onChanges } = require('../../utils/rules-proxy')
const { parseHeadersFile, objectForPath } = require('../../utils/headers')
const { getEnvSettings } = require('../../utils/env')

const stat = util.promisify(fs.stat)

function isInternal(url) {
  return url.startsWith('/.netlify/')
}
function isFunction(functionsPort, url) {
  return functionsPort && url.match(/^\/.netlify\/functions\/.+/)
}

function addonUrl(addonUrls, req) {
  const m = req.url.match(/^\/.netlify\/([^\/]+)(\/.*)/) // eslint-disable-line no-useless-escape
  const addonUrl = m && addonUrls[m[1]]
  return addonUrl ? `${addonUrl}${m[2]}` : null
}

async function getStatic(pathname, publicFolder) {
  const alternatives = alternativePathsFor(pathname).map(p => path.resolve(publicFolder, p.substr(1)))

  for (const i in alternatives) {
    const p = alternatives[i]
    try {
      const pathStats = await stat(p)
      if (pathStats.isFile()) return '/'+path.relative(publicFolder, p)
    } catch (err) {
      // Ignore
    }
  }
  return false
}

function isExternal(match) {
  return match.to && match.to.match(/^https?:\/\//)
}

function isRedirect(match) {
  return match.status && match.status >= 300 && match.status <= 400
}

function render404(publicFolder) {
  const maybe404Page = path.resolve(publicFolder, '404.html')
  if (fs.existsSync(maybe404Page)) return fs.readFileSync(maybe404Page)
  return 'Not Found'
}

// Used as an optimization to avoid dual lookups for missing assets
const assetExtensionRegExp = /\.(html?|png|jpg|js|css|svg|gif|ico|woff|woff2)$/

function alternativePathsFor(url) {
  const paths = [url]
  if (url[url.length - 1] === '/') {
    const end = url.length - 1
    if (url !== '/') {
      paths.push(url.slice(0, end) + '.html')
      paths.push(url.slice(0, end) + '.htm')
    }
    paths.push(url + 'index.html')
    paths.push(url + 'index.htm')
  } else if (!url.match(assetExtensionRegExp)) {
    paths.push(url + '.html')
    paths.push(url + '.htm')
    paths.push(url + '/index.html')
    paths.push(url + '/index.htm')
  }

  return paths
}

function initializeProxy(port, distDir, projectDir) {
  const proxy = httpProxy.createProxyServer({
    selfHandleResponse: true,
    target: {
      host: 'localhost',
      port: port
    }
  })

  const headersFiles = Array.from(new Set([path.resolve(projectDir, '_headers'), path.resolve(distDir, '_headers')]))

  let headerRules = headersFiles.reduce((prev, curr) => Object.assign(prev, parseHeadersFile(curr)), {})
  onChanges(headersFiles, () => {
    console.log(
      `${NETLIFYDEVLOG} Reloading headers files`,
      headersFiles.filter(fs.existsSync).map(p => path.relative(projectDir, p))
    )
    headerRules = headersFiles.reduce((prev, curr) => Object.assign(prev, parseHeadersFile(curr)), {})
  })

  proxy.on('error', err => console.error('error while proxying request:', err.message))
  proxy.on('proxyRes', (proxyRes, req, res) => {
    if (proxyRes.statusCode === 404) {
      if (req.alternativePaths && req.alternativePaths.length > 0) {
        req.url = req.alternativePaths.shift()
        return proxy.web(req, res, req.proxyOptions)
      }
      if (req.proxyOptions && req.proxyOptions.match) {
        return serveRedirect(req, res, handlers, req.proxyOptions.match, req.proxyOptions)
      }
    }
    const requestURL = new url.URL(req.url, `http://${req.headers.host || 'localhost'}`)
    const pathHeaderRules = objectForPath(headerRules, requestURL.pathname)
    if (!isEmpty(pathHeaderRules)) {
      Object.entries(pathHeaderRules).forEach(([key, val]) => res.setHeader(key, val))
    }
    res.writeHead(req.proxyOptions.status || proxyRes.statusCode, proxyRes.headers)
    proxyRes.on('data', function(data) {
      res.write(data)
    })
    proxyRes.on('end', function() {
      res.end()
    })
  })

  const handlers = {
    web: (req, res, options) => {
      req.proxyOptions = options
      req.alternativePaths = alternativePathsFor(req.url)
      // Ref: https://nodejs.org/api/net.html#net_socket_remoteaddress
      req.headers['x-forwarded-for'] = req.connection.remoteAddress || ''
      return proxy.web(req, res, options)
    },
    ws: (req, socket, head) => proxy.ws(req, socket, head)
  }

  return handlers
}

<<<<<<< HEAD
function capitalize(t) {
  return t.replace(/(^\w|\s\w)/g, m => m.toUpperCase())
}

async function startProxy(settings, addonUrls, configPath, projectDir) {
=======
async function startProxy(settings, addonUrls, configPath, projectDir, functionsDir, exit) {
>>>>>>> 3dd1cf8c
  try {
    await waitPort({ port: settings.frameworkPort })
  } catch (err) {
    console.error(NETLIFYDEVERR, `Netlify Dev could not connect to localhost:${settings.port}.`)
    console.error(NETLIFYDEVERR, `Please make sure your framework server is running on port ${settings.port}`)
    exit(1)
  }

  if (functionsDir && settings.functionsPort) {
    await waitPort({ port: settings.functionsPort })
  }
  const functionsServer = settings.functionsPort ? `http://localhost:${settings.functionsPort}` : null

  const proxy = initializeProxy(settings.frameworkPort, settings.dist, projectDir)

  const rewriter = await createRewriter({
    distDir: settings.dist,
    jwtRole: settings.jwtRolePath,
    configPath,
    projectDir
  })

<<<<<<< HEAD
  const server = http.createServer(async (req, res) => {
    if (req.method === 'POST') {
      const originalUrl = req.url
      req.url = '.netlify/functions/submission-created'
      const ct = contentType.parse(req)
      let fields = {}
      let files = {}
      if (ct.type === 'application/x-www-form-urlencoded') {
        const bodyData = await getRawBody(req, {
          length: req.headers['content-length'],
          limit: '10mb',
          encoding: ct.parameters.charset,
        })
        fields = querystring.parse(bodyData.toString())
      } else if (ct.type === 'multipart/form-data') {
        const form = new multiparty.Form({ encoding:  ct.parameters.charset || 'utf8' })
        form.parse(req, (err, Fields, Files) => {
          // TODO: send this data to functions server
          console.log(err, fields, files)
        })
      } else {
        return console.error('Invalid Content-Type for Netlify Dev forms request')
      }
      const data = JSON.stringify({ payload: {
          ...fields,
          'data': {
            ...fields,
            'ip': req.connection.remoteAddress,
            'user_agent': req.headers['user-agent'],
            'referrer': req.headers['referrer'],
          },
          'created_at': new Date().toISOString(),
          'human_fields': Object.entries(fields).reduce((prev, [key, val]) => ({ ...prev, [capitalize(key)]: val }), {}),
          'ordered_human_fields': Object.entries(fields).map(([key, val]) => ({ title: capitalize(key), name: key, value: val })),
      }})
      const buff = Readable.from(data)
      return proxy.web(req, res, {
        target: functionsServer,
        buffer: buff,
        headers: {
          ...req.headers,
          'content-length': data.length,
          'content-type': 'application/json',
          'x-netlify-original-pathname': originalUrl,
        },
      })
    }

    if (isFunction(settings.functionsPort, req)) {
=======
  const server = http.createServer(function(req, res) {
    if (isFunction(settings.functionsPort, req.url)) {
>>>>>>> 3dd1cf8c
      return proxy.web(req, res, { target: functionsServer })
    }
    let urlForAddons = addonUrl(addonUrls, req)
    if (urlForAddons) {
      return proxy.web(req, res, { target: urlForAddons })
    }

    rewriter(req, res, match => {
      const options = {
        match,
        addonUrls,
        target: `http://localhost:${settings.frameworkPort}`,
        publicFolder: settings.dist,
        functionsServer,
        functionsPort: settings.functionsPort,
        jwtRolePath: settings.jwtRolePath,
        framework: settings.framework
      }

      if (match) return serveRedirect(req, res, proxy, match, options)

      proxy.web(req, res, options)
    })
  })

  server.on('upgrade', function(req, socket, head) {
    proxy.ws(req, socket, head)
  })

  server.listen(settings.port)
  return { url: `http://localhost:${settings.port}`, port: settings.port }
}

async function serveRedirect(req, res, proxy, match, options) {
  if (!match) return proxy.web(req, res, options)

  options = options || req.proxyOptions || {}
  options.match = null

  if (!isEmpty(match.proxyHeaders)) {
    Object.entries(match.proxyHeaders).forEach(([k, v]) => (req.headers[k] = v))
  }

  if (isFunction(options.functionsPort, req.url)) {
    return proxy.web(req, res, { target: options.functionsServer })
  }
  const urlForAddons = addonUrl(options.addonUrls, req)
  if (urlForAddons) {
    return proxy.web(req, res, { target: urlForAddons })
  }

  if (match.exceptions && match.exceptions.JWT) {
    // Some values of JWT can start with :, so, make sure to normalize them
    const expectedRoles = match.exceptions.JWT.split(',').map(r => (r.startsWith(':') ? r.slice(1) : r))

    const cookieValues = cookie.parse(req.headers.cookie || '')
    const token = cookieValues['nf_jwt']

    // Serve not found by default
    const originalURL = req.url
    req.url = '/.netlify/non-existent-path'

    if (token) {
      let jwtValue = {}
      try {
        jwtValue = jwtDecode(token) || {}
      } catch (err) {
        console.warn(NETLIFYDEVWARN, 'Error while decoding JWT provided in request', err.message)
        res.writeHead(400)
        res.end('Invalid JWT provided. Please see logs for more info.')
        return
      }

      if ((jwtValue.exp || 0) < Math.round(new Date().getTime() / 1000)) {
        console.warn(NETLIFYDEVWARN, 'Expired JWT provided in request', req.url)
      } else {
        const presentedRoles = get(jwtValue, options.jwtRolePath) || []
        if (!Array.isArray(presentedRoles)) {
          console.warn(NETLIFYDEVWARN, `Invalid roles value provided in JWT ${options.jwtRolePath}`, presentedRoles)
          res.writeHead(400)
          res.end('Invalid JWT provided. Please see logs for more info.')
          return
        }

        // Restore the URL if everything is correct
        if (presentedRoles.some(pr => expectedRoles.includes(pr))) {
          req.url = originalURL
        }
      }
    }
  }

  const staticFile = await getStatic(req.url, options.publicFolder)
  if (staticFile) req.url = staticFile
  const reqUrl = new url.URL(
    req.url,
    `${req.protocol || (req.headers.scheme && req.headers.scheme + ':') || 'http:'}//${req.headers['host'] ||
      req.hostname}`
  )
  if (match.force404) {
    res.writeHead(404)
    return render404(options.publicFolder)
  }

  if (match.force || (!(staticFile && options.framework))) {
    const dest = new url.URL(match.to, `${reqUrl.protocol}//${reqUrl.host}`)
    const destStaticFile = await getStatic(dest.pathname, options.publicFolder)
    if (isRedirect(match)) {
      res.writeHead(match.status, {
        Location: match.to,
        'Cache-Control': 'no-cache'
      })
      res.end(`Redirecting to ${match.to}`)
      return
    }

    if (isExternal(match)) {
      console.log(`${NETLIFYDEVLOG} Proxying to `, match.to)
      const handler = proxyMiddleware({
        target: `${dest.protocol}//${dest.host}`,
        changeOrigin: true,
        pathRewrite: (path, req) => match.to.replace(/https?:\/\/[^/]+/, '')
      })
      return handler(req, res, {})
    }

    const urlParams = new URLSearchParams(reqUrl.searchParams)
    dest.searchParams.forEach((val, key) => urlParams.set(key, val))
    const destURL = dest.pathname + (urlParams.toString() && '?' + urlParams.toString())

    let status
    if (match.force || isInternal(destURL) || (!staticFile && !options.framework && destStaticFile)) {
      req.url = destStaticFile ? destStaticFile : destURL
      status = match.status
      console.log(`${NETLIFYDEVLOG} Rewrote URL to`, req.url)
    }

    if (isFunction(options.functionsPort, req.url)) {
      req.headers['x-netlify-original-pathname'] = reqUrl.pathname
      return proxy.web(req, res, { target: options.functionsServer })
    }
    const urlForAddons = addonUrl(options.addonUrls, req)
    if (urlForAddons) {
      return proxy.web(req, res, { target: urlForAddons })
    }

    return proxy.web(req, res, { ...options, status })
  }

  return proxy.web(req, res, options)
}

async function startDevServer(settings, log) {
  if (settings.noCmd) {
    const StaticServer = require('static-server')

    const server = new StaticServer({
      rootPath: settings.dist,
      name: 'netlify-dev',
      port: settings.frameworkPort,
      templates: {
        notFound: '404.html'
      }
    })

    server.start(function() {
      log(`\n${NETLIFYDEVLOG} Server listening to`, settings.frameworkPort)
    })
    return
  }

  log(`${NETLIFYDEVLOG} Starting Netlify Dev with ${settings.framework || 'custom config'}`)
  const commandBin = await which(settings.command).catch(err => {
    if (err.code === 'ENOENT') {
      throw new Error(
        `"${settings.command}" could not be found in your PATH. Please make sure that "${settings.command}" is installed and available in your PATH`
      )
    }
    throw err
  })
  const ps = child_process.spawn(commandBin, settings.args, {
    env: { ...settings.env, FORCE_COLOR: 'true' },
    stdio: 'pipe'
  })

  ps.stdout.pipe(stripAnsiCc.stream()).pipe(process.stdout)
  ps.stderr.pipe(stripAnsiCc.stream()).pipe(process.stderr)

  process.stdin.pipe(process.stdin)

  function handleProcessExit(code) {
    log(code > 0 ? NETLIFYDEVERR : NETLIFYDEVWARN, `"${[settings.command, ...settings.args].join(' ')}" exited with code ${code}. Shutting down Netlify Dev server`)
    process.exit(code)
  }
  ps.on('close', handleProcessExit)
  ps.on('SIGINT', handleProcessExit)
  ps.on('SIGTERM', handleProcessExit)

  ;['SIGINT', 'SIGTERM', 'SIGQUIT', 'SIGHUP', 'exit'].forEach(signal =>
    process.on(signal, () => {
      try {
        process.kill(-ps.pid)
      } catch (err) {
        // Ignore
      }
      process.exit()
    })
  )

  return ps
}

class DevCommand extends Command {
  async run() {
    this.log(`${NETLIFYDEV}`)
    let { flags } = this.parse(DevCommand)
    const { api, site, config } = this.netlify
    config.dev = { ...config.dev }
    config.build = { ...config.build }
    const devConfig = {
      framework: '#auto',
      ...(config.build.functions && { functions: config.build.functions }),
      ...(config.build.publish && { publish: config.build.publish }),
      ...config.dev,
      ...flags,
    }
    let addonUrls = {}

    let accessToken = api.accessToken
    if (site.id && !flags.offline) {
      const { addEnvVariables } = require('../../utils/dev')
      addonUrls = await addEnvVariables(api, site, accessToken)
    }

    process.env.NETLIFY_DEV = 'true'
    // Override env variables with .env file
    const envSettings = await getEnvSettings(site.root)
    if (envSettings.file) {
      console.log(
        `${NETLIFYDEVLOG} Overriding the following env variables with ${chalk.blue(path.relative(site.root, envSettings.file))} file:`,
        chalk.yellow(Object.keys(envSettings.vars))
      )
      Object.entries(envSettings.vars).forEach(([key, val]) => (process.env[key] = val))
    }

    let settings = {}
    try {
      settings = await serverSettings(devConfig, flags, site.root, this.log)
    } catch (err) {
      this.log(NETLIFYDEVERR, err.message)
      this.exit(1)
    }

    await startDevServer(settings, this.log)

    // serve functions from zip-it-and-ship-it
    // env variables relies on `url`, careful moving this code
    if (settings.functions) {
      const functionBuilder = await detectFunctionsBuilder(site.root)
      if (functionBuilder) {
        this.log(
          `${NETLIFYDEVLOG} Function builder ${chalk.yellow(
            functionBuilder.builderName
          )} detected: Running npm script ${chalk.yellow(functionBuilder.npmScript)}`
        )
        this.warn(
          `${NETLIFYDEVWARN} This is a beta feature, please give us feedback on how to improve at https://github.com/netlify/cli/`
        )
        await functionBuilder.build()
        const functionWatcher = chokidar.watch(functionBuilder.src)
        functionWatcher.on('add', functionBuilder.build)
        functionWatcher.on('change', functionBuilder.build)
        functionWatcher.on('unlink', functionBuilder.build)
      }

      const functionsServer = await serveFunctions(settings.functions)
      functionsServer.listen(settings.functionsPort, function(err) {
        if (err) {
          console.error(`${NETLIFYDEVERR} Unable to start lambda server: `, err) // eslint-disable-line no-console
          process.exit(1)
        }

        // add newline because this often appears alongside the client devserver's output
        console.log(`\n${NETLIFYDEVLOG} Functions server is listening on ${settings.functionsPort}`) // eslint-disable-line no-console
      })
    }

    let { url } = await startProxy(settings, addonUrls, site.configPath, site.root, settings.functions, this.exit)
    if (!url) {
      throw new Error('Unable to start proxy server')
    }

    if (flags.live) {
      await waitPort({ port: settings.frameworkPort })
      const liveSession = await createTunnel(site.id, accessToken, this.log)
      url = liveSession.session_url
      process.env.BASE_URL = url

      await connectTunnel(liveSession, accessToken, settings.port, this.log)
    }

    await this.config.runHook('analytics', {
      eventName: 'command',
      payload: {
        command: 'dev',
        projectType: settings.framework || 'custom',
        live: flags.live || false
      }
    })

    if (devConfig.autoLaunch && devConfig.autoLaunch !== false) {
      try {
        await open(url)
      } catch (err) {
        console.warn(NETLIFYDEVWARN, 'Error while opening dev server URL in browser', err.message)
      }
    }

    // boxen doesnt support text wrapping yet https://github.com/sindresorhus/boxen/issues/16
    const banner = require('wrap-ansi')(chalk.bold(`${NETLIFYDEVLOG} Server now ready on ${url}`), 70)
    process.env.URL = url
    process.env.DEPLOY_URL = process.env.URL

    this.log(
      boxen(banner, {
        padding: 1,
        margin: 1,
        align: 'center',
        borderColor: '#00c7b7'
      })
    )
  }
}

DevCommand.description = `Local dev server
The dev command will run a local dev server with Netlify's proxy and redirect rules
`

DevCommand.examples = ['$ netlify dev', '$ netlify dev -c "yarn start"', '$ netlify dev -c hugo']

DevCommand.strict = false

DevCommand.flags = {
  command: flags.string({
    char: 'c',
    description: 'command to run'
  }),
  port: flags.integer({
    char: 'p',
    description: 'port of netlify dev'
  }),
  targetPort: flags.integer({
    description: 'port of target app server'
  }),
  dir: flags.string({
    char: 'd',
    description: 'dir with static files'
  }),
  functions: flags.string({
    char: 'f',
    description: 'Specify a functions folder to serve'
  }),
  offline: flags.boolean({
    char: 'o',
    description: 'disables any features that require network access'
  }),
  live: flags.boolean({
    char: 'l',
    description: 'Start a public live session'
  })
}

module.exports = DevCommand<|MERGE_RESOLUTION|>--- conflicted
+++ resolved
@@ -161,15 +161,11 @@
   return handlers
 }
 
-<<<<<<< HEAD
 function capitalize(t) {
   return t.replace(/(^\w|\s\w)/g, m => m.toUpperCase())
 }
 
-async function startProxy(settings, addonUrls, configPath, projectDir) {
-=======
 async function startProxy(settings, addonUrls, configPath, projectDir, functionsDir, exit) {
->>>>>>> 3dd1cf8c
   try {
     await waitPort({ port: settings.frameworkPort })
   } catch (err) {
@@ -192,7 +188,6 @@
     projectDir
   })
 
-<<<<<<< HEAD
   const server = http.createServer(async (req, res) => {
     if (req.method === 'POST') {
       const originalUrl = req.url
@@ -241,11 +236,7 @@
       })
     }
 
-    if (isFunction(settings.functionsPort, req)) {
-=======
-  const server = http.createServer(function(req, res) {
     if (isFunction(settings.functionsPort, req.url)) {
->>>>>>> 3dd1cf8c
       return proxy.web(req, res, { target: functionsServer })
     }
     let urlForAddons = addonUrl(addonUrls, req)
