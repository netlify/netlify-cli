--- conflicted
+++ resolved
@@ -283,14 +283,7 @@
     return render404(options.publicFolder)
   }
 
-<<<<<<< HEAD
   if (match.force || (!(await isStatic(reqUrl.pathname, options.publicFolder) || options.framework) && match.status !== 404)) {
-=======
-  if (
-    match.force ||
-    ((!(await isStatic(reqUrl.pathname, options.publicFolder)) || options.framework) && match.status !== 404)
-  ) {
->>>>>>> aa751483
     const dest = new url.URL(match.to, `${reqUrl.protocol}//${reqUrl.host}`)
     if (isRedirect(match)) {
       res.writeHead(match.status, {
@@ -402,14 +395,9 @@
     const devConfig = {
       framework: '#auto',
       ...(config.build.functions && { functions: config.build.functions }),
-<<<<<<< HEAD
       ...(config.build.publish && { publish: config.build.publish }),
       ...config.dev,
       ...flags,
-=======
-      ...config.dev,
-      ...flags
->>>>>>> aa751483
     }
     let addonUrls = {}
 
