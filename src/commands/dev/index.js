--- conflicted
+++ resolved
@@ -356,13 +356,9 @@
   ['SIGINT', 'SIGTERM', 'SIGQUIT', 'SIGHUP', 'exit'].forEach(signal => process.on(signal, () => {
       try {
         process.kill(-ps.pid)
-<<<<<<< HEAD
-      } catch (err) {}
-=======
       } catch (err) {
         // Ignore
       }
->>>>>>> 48d18b46
       process.exit()
     }))
 
