--- conflicted
+++ resolved
@@ -428,8 +428,6 @@
     }
     if (!settings.jwtRolePath) settings.jwtRolePath = 'app_metadata.authorization.roles'
 
-<<<<<<< HEAD
-=======
     // Flags have highest priority, then configuration file (netlify.toml etc.) then detectors
     settings = {
       ...settings,
@@ -438,15 +436,6 @@
       functionsPort: (flags && flags.functionsPort) || (config && config.dev && config.dev.functionsPort) || settings.functionsPort,
     }
 
-    // Override env variables with .env file
-    const envFile = path.resolve(site.root, '.env')
-    if (fs.existsSync(envFile)) {
-      const vars = dotenv.parse(fs.readFileSync(envFile)) || {}
-      console.log(`${NETLIFYDEVLOG} Overriding the following env variables with ${chalk.blue('.env')} file:`, chalk.yellow(Object.keys(vars)))
-      Object.entries(vars).forEach(([key, val]) => process.env[key] = val)
-    }
-
->>>>>>> 3085892a
     startDevServer(settings, this.log)
 
     // serve functions from zip-it-and-ship-it
