const url = require('url')
const { URLSearchParams } = require('url')
const path = require('path')
const fs = require('fs')
const { flags } = require('@oclif/command')
const child_process = require('child_process')
const http = require('http')
const httpProxy = require('http-proxy')
const waitPort = require('wait-port')
const getPort = require('get-port')
const which = require('which')
const chokidar = require('chokidar')
const proxyMiddleware = require('http-proxy-middleware')
const cookie = require('cookie')
const get = require('lodash.get')
const isEmpty = require('lodash.isempty')
const { serveFunctions } = require('../../utils/serve-functions')
const { serverSettings } = require('../../utils/detect-server')
const { detectFunctionsBuilder } = require('../../utils/detect-functions-builder')
const Command = require('../../utils/command')
const chalk = require('chalk')
const jwtDecode = require('jwt-decode')
const open = require('open')
const dotenv = require('dotenv')
const {
  NETLIFYDEV,
  NETLIFYDEVLOG,
  NETLIFYDEVWARN,
  NETLIFYDEVERR
} = require('../../utils/logo')
const boxen = require('boxen')
const { createTunnel, connectTunnel } = require('../../utils/live-tunnel')
const createRewriter = require('../../utils/rules-proxy')
const { onChanges } = require('../../utils/rules-proxy')
const { parseHeadersFile, objectForPath } = require('../../utils/headers')

function isInternal(url) {
  return url.startsWith('/.netlify/')
}
function isFunction(functionsPort, url) {
  return functionsPort && url.match(/^\/.netlify\/functions\/.+/)
}

function addonUrl(addonUrls, req) {
  const m = req.url.match(/^\/.netlify\/([^\/]+)(\/.*)/) // eslint-disable-line no-useless-escape
  const addonUrl = m && addonUrls[m[1]]
  return addonUrl ? `${addonUrl}${m[2]}` : null
}

function notStatic(pathname, publicFolder) {
  return alternativePathsFor(pathname)
    .map(p => path.resolve(publicFolder, p.substr(1)))
    .every(p => !fs.existsSync(p))
}

function isExternal(match) {
  return match.to && match.to.match(/^https?:\/\//)
}

function isRedirect(match) {
  return match.status && (match.status >= 300 && match.status <= 400)
}

function render404(publicFolder) {
  const maybe404Page = path.resolve(publicFolder, '404.html')
  if (fs.existsSync(maybe404Page)) return fs.readFileSync(maybe404Page)
  return 'Not Found'
}

// Used as an optimization to avoid dual lookups for missing assets
const assetExtensionRegExp = /\.(html?|png|jpg|js|css|svg|gif|ico|woff|woff2)$/

function alternativePathsFor(url) {
  const paths = [url]
  if (url[url.length - 1] === '/') {
    const end = url.length - 1
    if (url !== '/') {
      paths.push(url.slice(0, end) + '.html')
      paths.push(url.slice(0, end) + '.htm')
    }
    paths.push(url + 'index.html')
    paths.push(url + 'index.htm')
  } else if (!url.match(assetExtensionRegExp)) {
    paths.push(url + '.html')
    paths.push(url + '.htm')
    paths.push(url + '/index.html')
    paths.push(url + '/index.htm')
  }

  return paths
}

function initializeProxy(port, distDir, projectDir) {
  const proxy = httpProxy.createProxyServer({
    selfHandleResponse: true,
    target: {
      host: 'localhost',
      port: port
    }
  })

  const headersFiles = Array.from(new Set([
    path.resolve(projectDir, '_headers'),
    path.resolve(distDir, '_headers'),
  ]))

  let headerRules = {}
  onChanges(headersFiles, () => {
    console.log(`${NETLIFYDEVLOG} Reloading headers files`, headersFiles.map(p => path.relative(projectDir, p)))
    headerRules = headersFiles.reduce((prev, curr) => Object.assign(prev, parseHeadersFile(curr)), {})
  })

  proxy.on('error', err => console.error('error while proxying request:', err.message))
  proxy.on('proxyRes', (proxyRes, req, res) => {
    if (proxyRes.statusCode === 404) {
      if (req.alternativePaths && req.alternativePaths.length > 0) {
        req.url = req.alternativePaths.shift()
        return proxy.web(req, res, req.proxyOptions)
      }
      if (req.proxyOptions && req.proxyOptions.match) {
        return serveRedirect(req, res, handlers, req.proxyOptions.match, req.proxyOptions)
      }
    }
    const requestURL = new url.URL(req.url, `http://${req.headers.host || 'localhost'}`)
    const pathHeaderRules = objectForPath(headerRules, requestURL.pathname)
    if (!isEmpty(pathHeaderRules)) {
      Object.entries(pathHeaderRules).forEach(([key, val]) => res.setHeader(key, val))
    }
    res.writeHead(req.proxyOptions.status || proxyRes.statusCode, proxyRes.headers)
    proxyRes.on('data', function(data) {
      res.write(data)
    })
    proxyRes.on('end', function() {
      res.end()
    })
  })

  const handlers = {
    web: (req, res, options) => {
      req.proxyOptions = options
      req.alternativePaths = alternativePathsFor(req.url)
      // Ref: https://nodejs.org/api/net.html#net_socket_remoteaddress
      req.headers['x-forwarded-for'] = req.connection.remoteAddress || ''
      return proxy.web(req, res, options)
    },
    ws: (req, socket, head) => proxy.ws(req, socket, head)
  }

  return handlers
}

async function startProxy(settings, addonUrls, configPath, projectDir, functionsDir) {
  try {
    await waitPort({ port: settings.proxyPort })
  } catch(err) {
    console.error(NETLIFYDEVERR, `Netlify Dev doesn't know what port your site is running on.`)
    console.error(NETLIFYDEVERR, `Please set --targetPort.`)
    this.exit(1)
  }

  if (functionsDir && settings.functionsPort) {
    await waitPort({ port: settings.functionsPort })
  }
  const functionsServer = settings.functionsPort ? `http://localhost:${settings.functionsPort}` : null

  const proxy = initializeProxy(settings.proxyPort, settings.dist, projectDir)

  const rewriter = await createRewriter({
    distDir: settings.dist,
    jwtRole: settings.jwtRolePath,
    configPath,
    projectDir,
  })

  const server = http.createServer(function(req, res) {
    if (isFunction(settings.functionsPort, req.url)) {
      return proxy.web(req, res, { target: functionsServer })
    }
    let urlForAddons = addonUrl(addonUrls, req)
    if (urlForAddons) {
      return proxy.web(req, res, { target: urlForAddons })
    }

    rewriter(req, res, match => {
      const options = {
        match,
        addonUrls,
        target: `http://localhost:${settings.proxyPort}`,
        publicFolder: settings.dist,
        functionsServer,
        functionsPort: settings.functionsPort,
        jwtRolePath: settings.jwtRolePath,
        serverFramework: settings.framework,
      }

      if (match) return serveRedirect(req, res, proxy, match, options)

      proxy.web(req, res, options)
    })
  })

  server.on('upgrade', function(req, socket, head) {
    proxy.ws(req, socket, head)
  })

  server.listen(settings.port)
  return { url: `http://localhost:${settings.port}`, port: settings.port }
}

function serveRedirect(req, res, proxy, match, options) {
  if (!match) return proxy.web(req, res, options)

  options = options || req.proxyOptions || {}
  options.match = null

  if (!isEmpty(match.proxyHeaders)) {
    Object.entries(match.proxyHeaders).forEach(([k, v]) => (req.headers[k] = v))
  }

  if (isFunction(options.functionsPort, req.url)) {
    return proxy.web(req, res, { target: options.functionsServer })
  }
  const urlForAddons = addonUrl(options.addonUrls, req)
  if (urlForAddons) {
    return proxy.web(req, res, { target: urlForAddons })
  }

  if (match.exceptions && match.exceptions.JWT) {
    // Some values of JWT can start with :, so, make sure to normalize them
    const expectedRoles = match.exceptions.JWT.split(',').map(r => (r.startsWith(':') ? r.slice(1) : r))

    const cookieValues = cookie.parse(req.headers.cookie || '')
    const token = cookieValues['nf_jwt']

    // Serve not found by default
    const originalURL = req.url
    req.url = '/.netlify/non-existent-path'

    if (token) {
      let jwtValue = {}
      try {
        jwtValue = jwtDecode(token) || {}
      } catch (err) {
        console.warn(NETLIFYDEVWARN, 'Error while decoding JWT provided in request', err.message)
        res.writeHead(400)
        res.end('Invalid JWT provided. Please see logs for more info.')
        return
      }

      if ((jwtValue.exp || 0) < Math.round(new Date().getTime() / 1000)) {
        console.warn(NETLIFYDEVWARN, 'Expired JWT provided in request', req.url)
      } else {
        const presentedRoles = get(jwtValue, options.jwtRolePath) || []
        if (!Array.isArray(presentedRoles)) {
          console.warn(NETLIFYDEVWARN, `Invalid roles value provided in JWT ${options.jwtRolePath}`, presentedRoles)
          res.writeHead(400)
          res.end('Invalid JWT provided. Please see logs for more info.')
          return
        }

        // Restore the URL if everything is correct
        if (presentedRoles.some(pr => expectedRoles.includes(pr))) {
          req.url = originalURL
        }
      }
    }
  }

  const reqUrl = new url.URL(
    req.url,
    `${req.protocol || (req.headers.scheme && req.headers.scheme + ':') || 'http:'}//${req.headers['host'] ||
      req.hostname}`
  )
  if (match.force404) {
    res.writeHead(404)
    return render404(options.publicFolder)
  }

  if (match.force || ((notStatic(reqUrl.pathname, options.publicFolder) || options.serverType) && match.status !== 404)) {
    const dest = new url.URL(match.to, `${reqUrl.protocol}//${reqUrl.host}`)
    if (isRedirect(match)) {
      res.writeHead(match.status, {
        Location: match.to,
        'Cache-Control': 'no-cache'
      })
      res.end(`Redirecting to ${match.to}`)
      return
    }

    if (isExternal(match)) {
      console.log(`${NETLIFYDEVLOG} Proxying to `, match.to)
      const handler = proxyMiddleware({
        target: `${dest.protocol}//${dest.host}`,
        changeOrigin: true,
        pathRewrite: (path, req) => match.to.replace(/https?:\/\/[^/]+/, '')
      })
      return handler(req, res, {})
    }

    const urlParams = new URLSearchParams(reqUrl.searchParams)
    dest.searchParams.forEach((val, key) => urlParams.set(key, val))
    const destURL = dest.pathname + (urlParams.toString() && '?' + urlParams.toString())

<<<<<<< HEAD
    if (isInternal(destURL) || !options.serverFramework) {
=======
    let status
    if (isInternal(destURL) || !options.serverType) {
>>>>>>> fafc7fd1
      req.url = destURL
      status = match.status
      console.log(`${NETLIFYDEVLOG} Rewrote URL to `, req.url)
    }

    if (isFunction(options.functionsPort, req.url)) {
      req.headers['x-netlify-original-pathname'] = reqUrl.pathname
      return proxy.web(req, res, { target: options.functionsServer })
    }
    const urlForAddons = addonUrl(options.addonUrls, req)
    if (urlForAddons) {
      return proxy.web(req, res, { target: urlForAddons })
    }

    return proxy.web(req, res, { ...options, status, })
  }

  return proxy.web(req, res, options)
}

async function startDevServer(settings, log) {
  if (settings.noCmd) {
    const StaticServer = require('static-server')

    const server = new StaticServer({
      rootPath: settings.dist,
      name: 'netlify-dev',
      port: settings.proxyPort,
      templates: {
        notFound: '404.html'
      }
    })

    server.start(function() {
      log(`\n${NETLIFYDEVLOG} Server listening to`, settings.proxyPort)
    })
    return
  }

  log(`${NETLIFYDEVLOG} Starting Netlify Dev with ${settings.framework}`)
  const args = settings.command === 'npm' ? ['run', ...settings.args] : settings.args
  const commandBin = await which(settings.command).catch(err => {
    if (err.code === 'ENOENT') {
      throw new Error(`"${settings.command}" could not be found in your PATH. Please make sure that "${settings.command}" is installed and available in your PATH`)
    }
    throw err
  })
  const ps = child_process.spawn(commandBin, args, {
    env: { ...settings.env, FORCE_COLOR: 'true' },
    stdio: 'pipe',
  })
  ps.stdout.pipe(process.stdout)
  ps.stderr.pipe(process.stderr)
  process.stdin.pipe(process.stdin)
  ps.on('close', code => process.exit(code))
  ps.on('SIGINT', process.exit)
  ps.on('SIGTERM', process.exit);

  ['SIGINT', 'SIGTERM', 'SIGQUIT', 'SIGHUP', 'exit'].forEach(signal => process.on(signal, () => {
      try {
        process.kill(-ps.pid)
      } catch (err) {
        // Ignore
      }
      process.exit()
    }))

  return ps
}

class DevCommand extends Command {
  async run() {
    this.log(`${NETLIFYDEV}`)
    let { flags } = this.parse(DevCommand)
    const { api, site, config } = this.netlify
    config.dev = config.dev || {}
    const devConfig = { framework: '#auto', ...config.dev, ...flags }
    const functionsDir = devConfig.functions || (config.build && config.build.functions)
    let addonUrls = {}

    let accessToken = api.accessToken
    if (site.id && !flags.offline) {
      const { addEnvVariables } = require('../../utils/dev')
      addonUrls = await addEnvVariables(api, site, accessToken)
    }

    process.env.NETLIFY_DEV = 'true'
    // Override env variables with .env file
    const envFile = path.resolve(site.root, '.env')
    if (fs.existsSync(envFile)) {
      const vars = dotenv.parse(fs.readFileSync(envFile)) || {}
      console.log(`${NETLIFYDEVLOG} Overriding the following env variables with ${chalk.blue('.env')} file:`, chalk.yellow(Object.keys(vars)))
      Object.entries(vars).forEach(([key, val]) => process.env[key] = val)
    }

    let settings = await serverSettings(devConfig)

    if (flags.dir || devConfig.framework === '#static' || !settings.framework) {
      let dist
      if (flags.dir) {
        this.log(`${NETLIFYDEVWARN} Using simple static server because --dir flag was specified`)
        dist = flags.dir
      } else if (devConfig.framework === 'static') {
        this.log(`${NETLIFYDEVWARN} Using simple static server because "framework" option was set to "#static" in config`)
      } else {
        this.log(`${NETLIFYDEVWARN} No dev server detected, using simple static server`)
      }
      if (!dist) {
        this.log(`${NETLIFYDEVLOG} Using current working directory`)
        this.log(`${NETLIFYDEVWARN} Unable to determine public folder to serve files from.`)
        this.log(
            `${NETLIFYDEVWARN} Setup a netlify.toml file with a [dev] section to specify your dev server settings.`
        )
        this.log(
            `${NETLIFYDEVWARN} See docs at: https://github.com/netlify/cli/blob/master/docs/netlify-dev.md#project-detection`
        )
        this.log(`${NETLIFYDEVWARN} Using current working directory for now...`)
        dist = process.cwd()
      }
      settings = {
        env: { ...process.env },
        noCmd: true,
        port: 8888,
        proxyPort: await getPort({ port: 3999 }),
        dist,
      }
    }

    // Flags have highest priority, then configuration file (netlify.toml etc.) then detectors
    settings = {
      ...settings,
      jwtRolePath: devConfig.jwtRolePath || settings.jwtRolePath || 'app_metadata.authorization.roles',
      port: devConfig.port || settings.port,
      proxyPort: devConfig.targetPort || settings.proxyPort,
      functionsPort: await getPort({ port: settings.functionsPort || 34567 }),
    }

    const port = await getPort({ port: settings.port })
    if (port !== settings.port && devConfig.port) {
      throw new Error(`Could not acquire required "port": ${settings.port}`)
    }
    settings.port = port

    await startDevServer(settings, this.log)

    // serve functions from zip-it-and-ship-it
    // env variables relies on `url`, careful moving this code
    if (functionsDir) {
      const functionBuilder = await detectFunctionsBuilder(settings)
      if (functionBuilder) {
        this.log(
          `${NETLIFYDEVLOG} Function builder ${chalk.yellow(
            functionBuilder.builderName
          )} detected: Running npm script ${chalk.yellow(functionBuilder.npmScript)}`
        )
        this.warn(
          `${NETLIFYDEVWARN} This is a beta feature, please give us feedback on how to improve at https://github.com/netlify/cli/`
        )
        await functionBuilder.build()
        const functionWatcher = chokidar.watch(functionBuilder.src)
        functionWatcher.on('add', functionBuilder.build)
        functionWatcher.on('change', functionBuilder.build)
        functionWatcher.on('unlink', functionBuilder.build)
      }

      const functionsServer = await serveFunctions({
        ...settings,
        functionsDir
      })
      functionsServer.listen(settings.functionsPort, function(err) {
        if (err) {
          console.error(`${NETLIFYDEVERR} Unable to start lambda server: `, err) // eslint-disable-line no-console
          process.exit(1)
        }

        // add newline because this often appears alongside the client devserver's output
        console.log(`\n${NETLIFYDEVLOG} Functions server is listening on ${settings.functionsPort}`) // eslint-disable-line no-console
      })
    }

    let { url, proxyPortUsed } = await startProxy(settings, addonUrls, site.configPath, site.root, functionsDir)
    if (!url) {
      throw new Error('Unable to start proxy server')
    }

    if (flags.live) {
      await waitPort({ proxyPortUsed })
      const liveSession = await createTunnel(site.id, accessToken, this.log)
      url = liveSession.session_url
      process.env.BASE_URL = url

      await connectTunnel(liveSession, accessToken, proxyPortUsed, this.log)
    }

    await this.config.runHook('analytics', {
      eventName: 'command',
      payload: {
        command: 'dev',
        projectType: settings.framework || 'custom',
        live: flags.live || false
      }
    })

    if (devConfig.autoLaunch && devConfig.autoLaunch !== false) {
      try {
        await open(url)
      } catch (err) {
        console.warn(NETLIFYDEVWARN, 'Error while opening dev server URL in browser', err.message)
      }
    }

    // boxen doesnt support text wrapping yet https://github.com/sindresorhus/boxen/issues/16
    const banner = require('wrap-ansi')(chalk.bold(`${NETLIFYDEVLOG} Server now ready on ${url}`), 70)
    process.env.URL = url
    process.env.DEPLOY_URL = process.env.URL

    this.log(
      boxen(banner, {
        padding: 1,
        margin: 1,
        align: 'center',
        borderColor: '#00c7b7'
      })
    )
  }
}

DevCommand.description = `Local dev server
The dev command will run a local dev server with Netlify's proxy and redirect rules
`

DevCommand.examples = ['$ netlify dev', '$ netlify dev -c "yarn start"', '$ netlify dev -c hugo']

DevCommand.strict = false

DevCommand.flags = {
  command: flags.string({
    char: 'c',
    description: 'command to run'
  }),
  port: flags.integer({
    char: 'p',
    description: 'port of netlify dev'
  }),
  targetPort: flags.integer({
    description: 'port of target app server'
  }),
  dir: flags.string({
    char: 'd',
    description: 'dir with static files'
  }),
  functions: flags.string({
    char: 'f',
    description: 'Specify a functions folder to serve'
  }),
  offline: flags.boolean({
    char: 'o',
    description: 'disables any features that require network access'
  }),
  live: flags.boolean({
    char: 'l',
    description: 'Start a public live session'
  }),
}

module.exports = DevCommand<|MERGE_RESOLUTION|>--- conflicted
+++ resolved
@@ -276,7 +276,7 @@
     return render404(options.publicFolder)
   }
 
-  if (match.force || ((notStatic(reqUrl.pathname, options.publicFolder) || options.serverType) && match.status !== 404)) {
+  if (match.force || ((notStatic(reqUrl.pathname, options.publicFolder) || options.serverFramework) && match.status !== 404)) {
     const dest = new url.URL(match.to, `${reqUrl.protocol}//${reqUrl.host}`)
     if (isRedirect(match)) {
       res.writeHead(match.status, {
@@ -301,12 +301,8 @@
     dest.searchParams.forEach((val, key) => urlParams.set(key, val))
     const destURL = dest.pathname + (urlParams.toString() && '?' + urlParams.toString())
 
-<<<<<<< HEAD
+    let status
     if (isInternal(destURL) || !options.serverFramework) {
-=======
-    let status
-    if (isInternal(destURL) || !options.serverType) {
->>>>>>> fafc7fd1
       req.url = destURL
       status = match.status
       console.log(`${NETLIFYDEVLOG} Rewrote URL to `, req.url)
