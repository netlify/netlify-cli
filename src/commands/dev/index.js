const url = require('url')
const util = require('util')
const { URLSearchParams } = require('url')
const path = require('path')
const fs = require('fs')
const { flags } = require('@oclif/command')
const child_process = require('child_process')
const http = require('http')
const httpProxy = require('http-proxy')
const waitPort = require('wait-port')
const stripAnsiCc = require('strip-ansi-control-characters')
const which = require('which')
const chokidar = require('chokidar')
const proxyMiddleware = require('http-proxy-middleware')
const cookie = require('cookie')
const get = require('lodash.get')
const isEmpty = require('lodash.isempty')
const { serveFunctions } = require('../../utils/serve-functions')
const { serverSettings } = require('../../utils/detect-server')
const { detectFunctionsBuilder } = require('../../utils/detect-functions-builder')
const Command = require('../../utils/command')
const chalk = require('chalk')
const jwtDecode = require('jwt-decode')
const open = require('open')
const dotenv = require('dotenv')
const {
  NETLIFYDEV,
  NETLIFYDEVLOG,
  NETLIFYDEVWARN,
  NETLIFYDEVERR
} = require('../../utils/logo')
const boxen = require('boxen')
const { createTunnel, connectTunnel } = require('../../utils/live-tunnel')
const createRewriter = require('../../utils/rules-proxy')
const { onChanges } = require('../../utils/rules-proxy')
const { parseHeadersFile, objectForPath } = require('../../utils/headers')

const stat = util.promisify(fs.stat)

function isInternal(url) {
  return url.startsWith('/.netlify/')
}
function isFunction(functionsPort, url) {
  return functionsPort && url.match(/^\/.netlify\/functions\/.+/)
}

function addonUrl(addonUrls, req) {
  const m = req.url.match(/^\/.netlify\/([^\/]+)(\/.*)/) // eslint-disable-line no-useless-escape
  const addonUrl = m && addonUrls[m[1]]
  return addonUrl ? `${addonUrl}${m[2]}` : null
}

async function isStatic(pathname, publicFolder) {
  const alternatives = alternativePathsFor(pathname).map(p => path.resolve(publicFolder, p.substr(1)))

  for (const p in alternatives) {
    try {
      const pathStats = await stat(p)
      if (pathStats.isFile()) return true
    } catch(err) {
      // Ignore
    }
  }
  return false
}

function isExternal(match) {
  return match.to && match.to.match(/^https?:\/\//)
}

function isRedirect(match) {
  return match.status && (match.status >= 300 && match.status <= 400)
}

function render404(publicFolder) {
  const maybe404Page = path.resolve(publicFolder, '404.html')
  if (fs.existsSync(maybe404Page)) return fs.readFileSync(maybe404Page)
  return 'Not Found'
}

// Used as an optimization to avoid dual lookups for missing assets
const assetExtensionRegExp = /\.(html?|png|jpg|js|css|svg|gif|ico|woff|woff2)$/

function alternativePathsFor(url) {
  const paths = [url]
  if (url[url.length - 1] === '/') {
    const end = url.length - 1
    if (url !== '/') {
      paths.push(url.slice(0, end) + '.html')
      paths.push(url.slice(0, end) + '.htm')
    }
    paths.push(url + 'index.html')
    paths.push(url + 'index.htm')
  } else if (!url.match(assetExtensionRegExp)) {
    paths.push(url + '.html')
    paths.push(url + '.htm')
    paths.push(url + '/index.html')
    paths.push(url + '/index.htm')
  }

  return paths
}

function initializeProxy(port, distDir, projectDir) {
  const proxy = httpProxy.createProxyServer({
    selfHandleResponse: true,
    target: {
      host: 'localhost',
      port: port
    }
  })

  const headersFiles = Array.from(new Set([
    path.resolve(projectDir, '_headers'),
    path.resolve(distDir, '_headers'),
  ]))

  let headerRules = headersFiles.reduce((prev, curr) => Object.assign(prev, parseHeadersFile(curr)), {})
  onChanges(headersFiles, () => {
    console.log(`${NETLIFYDEVLOG} Reloading headers files`, headersFiles.filter(fs.existsSync).map(p => path.relative(projectDir, p)))
    headerRules = headersFiles.reduce((prev, curr) => Object.assign(prev, parseHeadersFile(curr)), {})
  })

  proxy.on('error', err => console.error('error while proxying request:', err.message))
  proxy.on('proxyRes', (proxyRes, req, res) => {
    if (proxyRes.statusCode === 404) {
      if (req.alternativePaths && req.alternativePaths.length > 0) {
        req.url = req.alternativePaths.shift()
        return proxy.web(req, res, req.proxyOptions)
      }
      if (req.proxyOptions && req.proxyOptions.match) {
        return serveRedirect(req, res, handlers, req.proxyOptions.match, req.proxyOptions)
      }
    }
    const requestURL = new url.URL(req.url, `http://${req.headers.host || 'localhost'}`)
    const pathHeaderRules = objectForPath(headerRules, requestURL.pathname)
    if (!isEmpty(pathHeaderRules)) {
      Object.entries(pathHeaderRules).forEach(([key, val]) => res.setHeader(key, val))
    }
    res.writeHead(req.proxyOptions.status || proxyRes.statusCode, proxyRes.headers)
    proxyRes.on('data', function(data) {
      res.write(data)
    })
    proxyRes.on('end', function() {
      res.end()
    })
  })

  const handlers = {
    web: (req, res, options) => {
      req.proxyOptions = options
      req.alternativePaths = alternativePathsFor(req.url)
      // Ref: https://nodejs.org/api/net.html#net_socket_remoteaddress
      req.headers['x-forwarded-for'] = req.connection.remoteAddress || ''
      return proxy.web(req, res, options)
    },
    ws: (req, socket, head) => proxy.ws(req, socket, head)
  }

  return handlers
}

async function startProxy(settings, addonUrls, configPath, projectDir, functionsDir) {
  try {
    await waitPort({ port: settings.proxyPort })
  } catch(err) {
    console.error(NETLIFYDEVERR, `Netlify Dev doesn't know what port your site is running on.`)
    console.error(NETLIFYDEVERR, `Please set --targetPort.`)
    this.exit(1)
  }

  if (functionsDir && settings.functionsPort) {
    await waitPort({ port: settings.functionsPort })
  }
  const functionsServer = settings.functionsPort ? `http://localhost:${settings.functionsPort}` : null

  const proxy = initializeProxy(settings.proxyPort, settings.dist, projectDir)

  const rewriter = await createRewriter({
    distDir: settings.dist,
    jwtRole: settings.jwtRolePath,
    configPath,
    projectDir,
  })

  const server = http.createServer(function(req, res) {
    if (isFunction(settings.functionsPort, req.url)) {
      return proxy.web(req, res, { target: functionsServer })
    }
    let urlForAddons = addonUrl(addonUrls, req)
    if (urlForAddons) {
      return proxy.web(req, res, { target: urlForAddons })
    }

    rewriter(req, res, match => {
      const options = {
        match,
        addonUrls,
        target: `http://localhost:${settings.proxyPort}`,
        publicFolder: settings.dist,
        functionsServer,
        functionsPort: settings.functionsPort,
        jwtRolePath: settings.jwtRolePath,
        framework: settings.framework,
      }

      if (match) return serveRedirect(req, res, proxy, match, options)

      proxy.web(req, res, options)
    })
  })

  server.on('upgrade', function(req, socket, head) {
    proxy.ws(req, socket, head)
  })

  server.listen(settings.port)
  return { url: `http://localhost:${settings.port}`, port: settings.port }
}

async function serveRedirect(req, res, proxy, match, options) {
  if (!match) return proxy.web(req, res, options)

  options = options || req.proxyOptions || {}
  options.match = null

  if (!isEmpty(match.proxyHeaders)) {
    Object.entries(match.proxyHeaders).forEach(([k, v]) => (req.headers[k] = v))
  }

  if (isFunction(options.functionsPort, req.url)) {
    return proxy.web(req, res, { target: options.functionsServer })
  }
  const urlForAddons = addonUrl(options.addonUrls, req)
  if (urlForAddons) {
    return proxy.web(req, res, { target: urlForAddons })
  }

  if (match.exceptions && match.exceptions.JWT) {
    // Some values of JWT can start with :, so, make sure to normalize them
    const expectedRoles = match.exceptions.JWT.split(',').map(r => (r.startsWith(':') ? r.slice(1) : r))

    const cookieValues = cookie.parse(req.headers.cookie || '')
    const token = cookieValues['nf_jwt']

    // Serve not found by default
    const originalURL = req.url
    req.url = '/.netlify/non-existent-path'

    if (token) {
      let jwtValue = {}
      try {
        jwtValue = jwtDecode(token) || {}
      } catch (err) {
        console.warn(NETLIFYDEVWARN, 'Error while decoding JWT provided in request', err.message)
        res.writeHead(400)
        res.end('Invalid JWT provided. Please see logs for more info.')
        return
      }

      if ((jwtValue.exp || 0) < Math.round(new Date().getTime() / 1000)) {
        console.warn(NETLIFYDEVWARN, 'Expired JWT provided in request', req.url)
      } else {
        const presentedRoles = get(jwtValue, options.jwtRolePath) || []
        if (!Array.isArray(presentedRoles)) {
          console.warn(NETLIFYDEVWARN, `Invalid roles value provided in JWT ${options.jwtRolePath}`, presentedRoles)
          res.writeHead(400)
          res.end('Invalid JWT provided. Please see logs for more info.')
          return
        }

        // Restore the URL if everything is correct
        if (presentedRoles.some(pr => expectedRoles.includes(pr))) {
          req.url = originalURL
        }
      }
    }
  }

  const reqUrl = new url.URL(
    req.url,
    `${req.protocol || (req.headers.scheme && req.headers.scheme + ':') || 'http:'}//${req.headers['host'] ||
      req.hostname}`
  )
  if (match.force404) {
    res.writeHead(404)
    return render404(options.publicFolder)
  }

  if (match.force || ((!(await isStatic(reqUrl.pathname, options.publicFolder)) || options.framework) && match.status !== 404)) {
    const dest = new url.URL(match.to, `${reqUrl.protocol}//${reqUrl.host}`)
    if (isRedirect(match)) {
      res.writeHead(match.status, {
        Location: match.to,
        'Cache-Control': 'no-cache'
      })
      res.end(`Redirecting to ${match.to}`)
      return
    }

    if (isExternal(match)) {
      console.log(`${NETLIFYDEVLOG} Proxying to `, match.to)
      const handler = proxyMiddleware({
        target: `${dest.protocol}//${dest.host}`,
        changeOrigin: true,
        pathRewrite: (path, req) => match.to.replace(/https?:\/\/[^/]+/, '')
      })
      return handler(req, res, {})
    }

    const urlParams = new URLSearchParams(reqUrl.searchParams)
    dest.searchParams.forEach((val, key) => urlParams.set(key, val))
    const destURL = dest.pathname + (urlParams.toString() && '?' + urlParams.toString())

    let status
    if (isInternal(destURL) || !options.framework) {
      req.url = destURL
      status = match.status
      console.log(`${NETLIFYDEVLOG} Rewrote URL to `, req.url)
    }

    if (isFunction(options.functionsPort, req.url)) {
      req.headers['x-netlify-original-pathname'] = reqUrl.pathname
      return proxy.web(req, res, { target: options.functionsServer })
    }
    const urlForAddons = addonUrl(options.addonUrls, req)
    if (urlForAddons) {
      return proxy.web(req, res, { target: urlForAddons })
    }

    return proxy.web(req, res, { ...options, status, })
  }

  return proxy.web(req, res, options)
}

async function startDevServer(settings, log) {
  if (settings.noCmd) {
    const StaticServer = require('static-server')

    const server = new StaticServer({
      rootPath: settings.dist,
      name: 'netlify-dev',
      port: settings.proxyPort,
      templates: {
        notFound: '404.html'
      }
    })

    server.start(function() {
      log(`\n${NETLIFYDEVLOG} Server listening to`, settings.proxyPort)
    })
    return
  }

  log(`${NETLIFYDEVLOG} Starting Netlify Dev with ${settings.framework || 'custom config'}`)
  const commandBin = await which(settings.command).catch(err => {
    if (err.code === 'ENOENT') {
      throw new Error(`"${settings.command}" could not be found in your PATH. Please make sure that "${settings.command}" is installed and available in your PATH`)
    }
    throw err
  })
  const ps = child_process.spawn(commandBin, settings.args, {
    env: { ...settings.env, FORCE_COLOR: 'true' },
    stdio: 'pipe',
  })

  ps.stdout.pipe(stripAnsiCc()).pipe(process.stdout)
  ps.stderr.pipe(stripAnsiCc()).pipe(process.stderr)

  process.stdin.pipe(process.stdin)
  ps.on('close', code => process.exit(code))
  ps.on('SIGINT', process.exit)
  ps.on('SIGTERM', process.exit);

  ['SIGINT', 'SIGTERM', 'SIGQUIT', 'SIGHUP', 'exit'].forEach(signal => process.on(signal, () => {
      try {
        process.kill(-ps.pid)
      } catch (err) {
        // Ignore
      }
      process.exit()
    }))

  return ps
}

class DevCommand extends Command {
  async run() {
    this.log(`${NETLIFYDEV}`)
    let { flags } = this.parse(DevCommand)
    const { api, site, config } = this.netlify
    config.dev = { ...config.dev }
    config.build = { ...config.build }
    const devConfig = { framework: '#auto', ...(config.build.functions && { functions: config.build.functions }), ...config.dev, ...flags }
    let addonUrls = {}

    let accessToken = api.accessToken
    if (site.id && !flags.offline) {
      const { addEnvVariables } = require('../../utils/dev')
      addonUrls = await addEnvVariables(api, site, accessToken)
    }

    process.env.NETLIFY_DEV = 'true'
    // Override env variables with .env file
    const envFile = path.resolve(site.root, '.env')
    if (fs.existsSync(envFile)) {
      const vars = dotenv.parse(fs.readFileSync(envFile)) || {}
      console.log(`${NETLIFYDEVLOG} Overriding the following env variables with ${chalk.blue('.env')} file:`, chalk.yellow(Object.keys(vars)))
      Object.entries(vars).forEach(([key, val]) => process.env[key] = val)
    }

    let settings = await serverSettings(devConfig, flags, this.log)

    await startDevServer(settings, this.log)

    // serve functions from zip-it-and-ship-it
    // env variables relies on `url`, careful moving this code
    if (settings.functions) {
      const functionBuilder = await detectFunctionsBuilder(settings)
      if (functionBuilder) {
        this.log(
          `${NETLIFYDEVLOG} Function builder ${chalk.yellow(
            functionBuilder.builderName
          )} detected: Running npm script ${chalk.yellow(functionBuilder.npmScript)}`
        )
        this.warn(
          `${NETLIFYDEVWARN} This is a beta feature, please give us feedback on how to improve at https://github.com/netlify/cli/`
        )
        await functionBuilder.build()
        const functionWatcher = chokidar.watch(functionBuilder.src)
        functionWatcher.on('add', functionBuilder.build)
        functionWatcher.on('change', functionBuilder.build)
        functionWatcher.on('unlink', functionBuilder.build)
      }

      const functionsServer = await serveFunctions(settings.functions)
      functionsServer.listen(settings.functionsPort, function(err) {
        if (err) {
          console.error(`${NETLIFYDEVERR} Unable to start lambda server: `, err) // eslint-disable-line no-console
          process.exit(1)
        }

        // add newline because this often appears alongside the client devserver's output
        console.log(`\n${NETLIFYDEVLOG} Functions server is listening on ${settings.functionsPort}`) // eslint-disable-line no-console
      })
    }

<<<<<<< HEAD
    let { url, proxyPortUsed } = await startProxy(settings, addonUrls, site.configPath, site.root, settings.functions)
=======
    let { url } = await startProxy(settings, addonUrls, site.configPath, site.root, functionsDir)
>>>>>>> 63db612e
    if (!url) {
      throw new Error('Unable to start proxy server')
    }

    if (flags.live) {
      await waitPort({ port: settings.proxyPort })
      const liveSession = await createTunnel(site.id, accessToken, this.log)
      url = liveSession.session_url
      process.env.BASE_URL = url

      await connectTunnel(liveSession, accessToken, settings.proxyPort, this.log)
    }

    await this.config.runHook('analytics', {
      eventName: 'command',
      payload: {
        command: 'dev',
        projectType: settings.framework || 'custom',
        live: flags.live || false
      }
    })

    if (devConfig.autoLaunch && devConfig.autoLaunch !== false) {
      try {
        await open(url)
      } catch (err) {
        console.warn(NETLIFYDEVWARN, 'Error while opening dev server URL in browser', err.message)
      }
    }

    // boxen doesnt support text wrapping yet https://github.com/sindresorhus/boxen/issues/16
    const banner = require('wrap-ansi')(chalk.bold(`${NETLIFYDEVLOG} Server now ready on ${url}`), 70)
    process.env.URL = url
    process.env.DEPLOY_URL = process.env.URL

    this.log(
      boxen(banner, {
        padding: 1,
        margin: 1,
        align: 'center',
        borderColor: '#00c7b7'
      })
    )
  }
}

DevCommand.description = `Local dev server
The dev command will run a local dev server with Netlify's proxy and redirect rules
`

DevCommand.examples = ['$ netlify dev', '$ netlify dev -c "yarn start"', '$ netlify dev -c hugo']

DevCommand.strict = false

DevCommand.flags = {
  command: flags.string({
    char: 'c',
    description: 'command to run'
  }),
  port: flags.integer({
    char: 'p',
    description: 'port of netlify dev'
  }),
  targetPort: flags.integer({
    description: 'port of target app server'
  }),
  dir: flags.string({
    char: 'd',
    description: 'dir with static files'
  }),
  functions: flags.string({
    char: 'f',
    description: 'Specify a functions folder to serve'
  }),
  offline: flags.boolean({
    char: 'o',
    description: 'disables any features that require network access'
  }),
  live: flags.boolean({
    char: 'l',
    description: 'Start a public live session'
  }),
}

module.exports = DevCommand<|MERGE_RESOLUTION|>--- conflicted
+++ resolved
@@ -446,11 +446,7 @@
       })
     }
 
-<<<<<<< HEAD
-    let { url, proxyPortUsed } = await startProxy(settings, addonUrls, site.configPath, site.root, settings.functions)
-=======
-    let { url } = await startProxy(settings, addonUrls, site.configPath, site.root, functionsDir)
->>>>>>> 63db612e
+    let { url } = await startProxy(settings, addonUrls, site.configPath, site.root, settings.functions)
     if (!url) {
       throw new Error('Unable to start proxy server')
     }
