const Command = require('../utils/command')
const openBrowser = require('../utils/open-browser')
const path = require('path')
const chalk = require('chalk')
const { flags } = require('@oclif/command')
const get = require('lodash.get')
const fs = require('fs')
const prettyjson = require('prettyjson')
const ora = require('ora')
const logSymbols = require('log-symbols')
const cliSpinnerNames = Object.keys(require('cli-spinners'))
const randomItem = require('random-item')
const inquirer = require('inquirer')
const isObject = require('lodash.isobject')
const SitesCreateCommand = require('./sites/create')
const LinkCommand = require('./link')
const { NETLIFYDEV, NETLIFYDEVLOG, NETLIFYDEVERR } = require('../utils/logo')

class DeployCommand extends Command {
  async run() {
    const { flags } = this.parse(DeployCommand)
    const { api, site, config } = this.netlify

    const deployToProduction = flags.prod
    if (deployToProduction && flags.branch) {
      this.error(`--prod and --branch flags cannot be used at the same time`)
    }
    await this.authenticate(flags.auth)

    await this.config.runHook('analytics', {
      eventName: 'command',
      payload: {
        command: 'deploy',
        open: flags.open,
        prod: flags.prod,
        json: flags.json,
<<<<<<< HEAD
        branch: Boolean(flags.branch),
      }
=======
      },
>>>>>>> 330cdac7
    })

    let siteId = flags.site || site.id
    let siteData = {}
    if (!siteId) {
      this.log("This folder isn't linked to a site yet")
      const NEW_SITE = '+  Create & configure a new site'
      const EXISTING_SITE = 'Link this directory to an existing site'

      const initializeOpts = [EXISTING_SITE, NEW_SITE]

      const { initChoice } = await inquirer.prompt([
        {
          type: 'list',
          name: 'initChoice',
          message: 'What would you like to do?',
          choices: initializeOpts,
        },
      ])
      // create site or search for one
      if (initChoice === NEW_SITE) {
        // run site:create command
        siteData = await SitesCreateCommand.run([])
        site.id = siteData.id
        siteId = site.id
      } else if (initChoice === EXISTING_SITE) {
        // run link command
        siteData = await LinkCommand.run([], false)
        site.id = siteData.id
        siteId = site.id
      }
    } else {
      try {
        siteData = await api.getSite({ siteId })
      } catch (e) {
        // TODO specifically handle known cases (e.g. no account access)
        if (e.status === 404) {
          this.error('Site not found')
        } else {
          this.error(e.message)
        }
      }
    }

    if (flags.trigger) {
      try {
        const siteBuild = await api.createSiteBuild({ siteId: siteId })
        this.log(
          `${NETLIFYDEV} A new deployment was triggered successfully. Visit https://app.netlify.com/sites/${siteData.name}/deploys/${siteBuild.deploy_id} to see the logs.`
        )
        return
      } catch (err) {
        if (err.status === 404) {
          this.error('Site not found. Please rerun "netlify link" and make sure that your site has CI configured.')
        } else {
          this.error(err.message)
        }
      }
    }

    // TODO: abstract settings lookup
    let deployFolder
    if (flags['dir']) {
      deployFolder = path.resolve(process.cwd(), flags['dir'])
    } else if (get(config, 'build.publish')) {
      deployFolder = path.resolve(site.root, get(config, 'build.publish'))
    } else if (get(siteData, 'build_settings.dir')) {
      deployFolder = path.resolve(site.root, get(siteData, 'build_settings.dir'))
    }

    let functionsFolder
    // Support "functions" and "Functions"
    const funcConfig = get(config, 'build.functions') || get(config, 'build.Functions')
    if (flags['functions']) {
      functionsFolder = path.resolve(process.cwd(), flags['functions'])
    } else if (funcConfig) {
      functionsFolder = path.resolve(site.root, funcConfig)
    } else if (get(siteData, 'build_settings.functions_dir')) {
      functionsFolder = path.resolve(site.root, get(siteData, 'build_settings.functions_dir'))
    }

    if (!deployFolder) {
      this.log('Please provide a publish directory (e.g. "public" or "dist" or "."):')
      this.log(process.cwd())
      const { promptPath } = await inquirer.prompt([
        {
          type: 'input',
          name: 'promptPath',
          message: 'Publish directory',
          default: '.',
          filter: input => path.resolve(process.cwd(), input),
        },
      ])
      deployFolder = promptPath
    }

    const pathInfo = {
      'Deploy path': deployFolder,
    }

    if (functionsFolder) {
      pathInfo['Functions path'] = functionsFolder
    }
    let configPath
    if (site.configPath) {
      configPath = site.configPath
      pathInfo['Configuration path'] = configPath
    }
    this.log(prettyjson.render(pathInfo))

    ensureDirectory(deployFolder, this.error)

    if (functionsFolder) {
      // we used to hard error if functions folder is specified but doesnt exist
      // but this was too strict for onboarding. we can just log a warning.
      let stat
      try {
        stat = fs.statSync(functionsFolder)
      } catch (e) {
        if (e.code === 'ENOENT') {
          console.log(
            `Functions folder "${functionsFolder}" specified but it doesn't exist! Will proceed without deploying functions`
          )
          functionsFolder = undefined
        }
        // Improve the message of permission errors
        if (e.code === 'EACCES') {
          console.log('Permission error when trying to access functions directory')
          this.exit(1)
        }
      }
      if (functionsFolder && !stat.isDirectory) {
        console.log('Deploy target must be a directory')
        this.exit(1)
      }
    }

    let results
    try {
      if (deployToProduction) {
        if (isObject(siteData.published_deploy) && siteData.published_deploy.locked) {
          this.log(`\n${NETLIFYDEVERR} Deployments are "locked" for production context of this site\n`)
          const { unlockChoice } = await inquirer.prompt([
            {
              type: 'confirm',
              name: 'unlockChoice',
              message: 'Would you like to "unlock" deployments for production context to proceed?',
              default: false,
            },
          ])
          if (!unlockChoice) this.exit(0)
          await api.unlockDeploy({ deploy_id: siteData.published_deploy.id })
          this.log(`\n${NETLIFYDEVLOG} "Auto publishing" has been enabled for production context\n`)
        }
        this.log('Deploying to main site URL...')
      } else {
        this.log('Deploying to draft URL...')
      }

      results = await api.deploy(siteId, deployFolder, {
        configPath: configPath,
        fnDir: functionsFolder,
        statusCb: flags.json || flags.silent ? () => {} : deployProgressCb(),
        draft: !deployToProduction && !flags.branch,
        message: flags.message,
        deployTimeout: flags.timeout * 1000 || 1.2e6,
<<<<<<< HEAD
        branch: flags.branch,
=======
>>>>>>> 330cdac7
      })
    } catch (e) {
      switch (true) {
        case e.name === 'JSONHTTPError': {
          this.warn(`JSONHTTPError: ${e.json.message} ${e.status}`)
          this.warn(`\n${JSON.stringify(e, null, '  ')}\n`)
          this.error(e)
          return
        }
        case e.name === 'TextHTTPError': {
          this.warn(`TextHTTPError: ${e.status}`)
          this.warn(`\n${e}\n`)
          this.error(e)
          return
        }
        case e.message && e.message.includes('Invalid filename'): {
          this.warn(e.message)
          this.error(e)
          return
        }
        default: {
          this.warn(`\n${JSON.stringify(e, null, '  ')}\n`)
          this.error(e)
          return
        }
      }
    }
    // cliUx.action.stop(`Finished deploy ${results.deployId}`)

    const siteUrl = results.deploy.ssl_url || results.deploy.url
    const deployUrl = get(results, 'deploy.deploy_ssl_url') || get(results, 'deploy.deploy_url')

    const logsUrl = `${get(results, 'deploy.admin_url')}/deploys/${get(results, 'deploy.id')}`
    const msgData = {
      'Logs': `${logsUrl}`,
      'Unique Deploy URL': deployUrl,
    }

    if (deployToProduction) {
      msgData['Website URL'] = siteUrl
    } else {
      delete msgData['Unique Deploy URL']
      msgData['Website Draft URL'] = deployUrl
    }

    // Spacer
    this.log()

    // Json response for piping commands
    if (flags.json && results) {
      const jsonData = {
        name: results.deploy.deployId,
        site_id: results.deploy.site_id,
        site_name: results.deploy.name,
        deploy_id: results.deployId,
        deploy_url: deployUrl,
        logs: logsUrl,
      }
      if (deployToProduction) {
        jsonData.url = siteUrl
      }

      this.logJson(jsonData)
      return false
    }

    this.log(prettyjson.render(msgData))

    if (!deployToProduction) {
      this.log()
      this.log('If everything looks good on your draft URL, deploy it to your main site URL with the --prod flag.')
      this.log(`${chalk.cyanBright.bold('netlify deploy --prod')}`)
      this.log()
    }

    if (flags['open']) {
      const urlToOpen = flags['prod'] ? siteUrl : deployUrl
      await openBrowser(urlToOpen)
      this.exit()
    }
  }
}

DeployCommand.description = `Create a new deploy from the contents of a folder

Deploys from the build settings found in the netlify.toml file, or settings from the API.

The following environment variables can be used to override configuration file lookups and prompts:

- \`NETLIFY_AUTH_TOKEN\` - an access token to use when authenticating commands. Keep this value private.
- \`NETLIFY_SITE_ID\` - override any linked site in the current working directory.

Lambda functions in the function folder can be in the following configurations for deployment:


Built Go binaries:
------------------

\`\`\`
functions/
└── nameOfGoFunction
\`\`\`

Build binaries of your Go language functions into the functions folder as part of your build process.


Single file Node.js functions:
-----------------------------

Build dependency bundled Node.js lambda functions with tools like netlify-lambda, webpack or browserify into the function folder as part of your build process.

\`\`\`
functions/
└── nameOfBundledNodeJSFunction.js
\`\`\`

Unbundled Node.js functions that have dependencies outside or inside of the functions folder:
---------------------------------------------------------------------------------------------

You can ship unbundled Node.js functions with the CLI, utilizing top level project dependencies, or a nested package.json.
If you use nested dependencies, be sure to populate the nested node_modules as part of your build process before deploying using npm or yarn.

\`\`\`
project/
├── functions
│   ├── functionName/
│   │   ├── functionName.js  (Note the folder and the function name need to match)
│   │   ├── package.json
│   │   └── node_modules/
│   └── unbundledFunction.js
├── package.json
├── netlify.toml
└── node_modules/
\`\`\`

Any mix of these configurations works as well.


Node.js function entry points
-----------------------------

Function entry points are determined by the file name and name of the folder they are in:

\`\`\`
functions/
├── aFolderlessFunctionEntrypoint.js
└── functionName/
    ├── notTheEntryPoint.js
    └── functionName.js
\`\`\`

Support for package.json's main field, and intrinsic index.js entrypoints are coming soon.
`

DeployCommand.examples = [
  'netlify deploy',
  'netlify deploy --prod',
  'netlify deploy --prod --open',
  'netlify deploy --message "A message with an $ENV_VAR"',
  'netlify deploy --auth $NETLIFY_AUTH_TOKEN',
  'netlify deploy --trigger',
]

DeployCommand.flags = {
  dir: flags.string({
    char: 'd',
    description: 'Specify a folder to deploy',
  }),
  functions: flags.string({
    char: 'f',
    description: 'Specify a functions folder to deploy',
  }),
  prod: flags.boolean({
    char: 'p',
    description: 'Deploy to production',
    default: false,
  }),
  branch: flags.string({
    char: 'b',
    description: "Specifies the branch for deployment. Useful for creating specific deployment URL's"
  }),
  open: flags.boolean({
    char: 'o',
    description: 'Open site after deploy',
    default: false,
  }),
  message: flags.string({
    char: 'm',
    description: 'A short message to include in the deploy log',
  }),
  auth: flags.string({
    char: 'a',
    description: 'Netlify auth token to deploy with',
    env: 'NETLIFY_AUTH_TOKEN',
  }),
  site: flags.string({
    char: 's',
    description: 'A site ID to deploy to',
    env: 'NETLIFY_SITE_ID',
  }),
  json: flags.boolean({
    description: 'Output deployment data as JSON',
  }),
  timeout: flags.integer({
    description: 'Timeout to wait for deployment to finish',
  }),
  trigger: flags.boolean({
    description: 'Trigger a new build of your site on Netlify without uploading local files',
  }),
}

function deployProgressCb() {
  const events = {}
  /* statusObj: {
            type: name-of-step
            msg: msg to print
            phase: [start, progress, stop]
    }
  */
  return ev => {
    switch (ev.phase) {
      case 'start': {
        const spinner = ev.spinner || randomItem(cliSpinnerNames)
        events[ev.type] = ora({
          text: ev.msg,
          spinner: spinner,
        }).start()
        return
      }
      case 'progress': {
        const spinner = events[ev.type]
        if (spinner) spinner.text = ev.msg
        return
      }
      case 'stop':
      default: {
        const spinner = events[ev.type]
        if (spinner) {
          spinner.stopAndPersist({ text: ev.msg, symbol: logSymbols.success })
          delete events[ev.type]
        }
        return
      }
    }
  }
}

function ensureDirectory(resolvedDeployPath, error) {
  let stat
  try {
    stat = fs.statSync(resolvedDeployPath)
  } catch (e) {
    if (e.status === 'ENOENT') {
      return error(`No such directory ${resolvedDeployPath}! Did you forget to create a functions folder or run a build?`)
    }

    // Improve the message of permission errors
    if (e.status === 'EACCES') {
      return error('Permission error when trying to access deploy folder')
    }
    throw e
  }
  if (!stat.isDirectory) {
    return error('Deploy target must be a directory')
  }
  return stat
}

module.exports = DeployCommand<|MERGE_RESOLUTION|>--- conflicted
+++ resolved
@@ -34,12 +34,8 @@
         open: flags.open,
         prod: flags.prod,
         json: flags.json,
-<<<<<<< HEAD
         branch: Boolean(flags.branch),
-      }
-=======
       },
->>>>>>> 330cdac7
     })
 
     let siteId = flags.site || site.id
@@ -206,10 +202,7 @@
         draft: !deployToProduction && !flags.branch,
         message: flags.message,
         deployTimeout: flags.timeout * 1000 || 1.2e6,
-<<<<<<< HEAD
         branch: flags.branch,
-=======
->>>>>>> 330cdac7
       })
     } catch (e) {
       switch (true) {
