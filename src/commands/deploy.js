--- conflicted
+++ resolved
@@ -27,14 +27,8 @@
       this.error(`Not logged in. Log in to deploy to a site`)
     }
 
-<<<<<<< HEAD
-    const siteId = site.id
-    if (!siteId) {
-      this.log('Please link project to a netlify site first')
-      this.exit()
-=======
     let siteData
-    if (!site.get('siteId')) {
+    if (!site.id) {
       this.log("This folder isn't linked to a site yet")
       const NEW_SITE = '+  Create & configure a new site'
       const EXISTING_SITE = '⇄  Link this directory to an existing site'
@@ -58,7 +52,6 @@
         // run link command
         siteData = await LinkCommand.run([], false)
       }
->>>>>>> 0bbb77d8
     } else {
       try {
         siteData = await api.getSite({ siteId: site.get('siteId') })
