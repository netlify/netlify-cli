const path = require('path')
const { spawn } = require('child_process')
const test = require('ava')
const fetch = require('node-fetch')
const cliPath = require('./utils/cliPath')
const sitePath = path.join(__dirname, 'dummy-site')

let ps, host, port

test.before(async t => {
  console.log('Running Netlify Dev server')
  ps = await spawn(cliPath, ['dev'], {
      cwd: sitePath,
<<<<<<< HEAD
      env: { ...process.env, DUMMY_VAR: "true" },
      stdio: 'pipe',
=======
      env: { ...process.env, DUMMY_VAR: 'true' },
      detached: true,
>>>>>>> 11b8e2f3
      shell: true,
    }
  )
  let res, rej
  const p = new Promise((resolve, reject) => {
    res = resolve
    rej = reject
  })
  ps.stdout.on('data', (data) => {
    data = data.toString()
    if (data.includes('Server now ready on')) {
      const matches = data.match(/http:\/\/(.+):(\d+)/)

      // If we didn't get the host and port
      if (matches.length < 3) return rej('Unexpected output received from Dev server')

      port = matches.pop()
      host = matches.pop()
      res()
    }
  })

  // Wait 30 seconds for the Dev server to start, otherwise timeout
  return Promise.race([
    p,
    new Promise((resolve, reject) => setTimeout(() => reject('Timedout waiting for Dev server to start'), 30000))]
  )
})

test('netlify dev functions timeout', async t => {
  const response = await fetch(`http://${host}:${port}/.netlify/functions/timeout`).then(r => r.text())

  t.is(response, '"ping"')
})

test('netlify dev env file', async t => {
  const response = await fetch(`http://${host}:${port}/.netlify/functions/env`).then(r => r.text())

  t.is(response, 'true')
})


test('netlify dev env file overriding prod var', async t => {
  const response = await fetch(`http://${host}:${port}/.netlify/functions/override-process-env`).then(r => r.text())

  t.is(response, 'false')
})

test('netlify dev: api rewrite', async t => {
  // Wait for the redirect rules to be parsed
  await new Promise((resolve, reject) => setTimeout(resolve, 1000))

  const response = await fetch(`http://${host}:${port}/api/timeout`).then(r => r.text())

  t.is(response, '"ping"')
})

<<<<<<< HEAD
test.after('cleanup', async t => {
  if (ps && ps.pid) ps.kill(process.platform !== 'win32' ? 'SIGHUP' : undefined)
=======
test.after.always('cleanup', async t => {
  if (ps && ps.pid) ps.kill('SIGHUP')
>>>>>>> 11b8e2f3
})<|MERGE_RESOLUTION|>--- conflicted
+++ resolved
@@ -11,13 +11,8 @@
   console.log('Running Netlify Dev server')
   ps = await spawn(cliPath, ['dev'], {
       cwd: sitePath,
-<<<<<<< HEAD
       env: { ...process.env, DUMMY_VAR: "true" },
       stdio: 'pipe',
-=======
-      env: { ...process.env, DUMMY_VAR: 'true' },
-      detached: true,
->>>>>>> 11b8e2f3
       shell: true,
     }
   )
@@ -75,11 +70,6 @@
   t.is(response, '"ping"')
 })
 
-<<<<<<< HEAD
 test.after('cleanup', async t => {
   if (ps && ps.pid) ps.kill(process.platform !== 'win32' ? 'SIGHUP' : undefined)
-=======
-test.after.always('cleanup', async t => {
-  if (ps && ps.pid) ps.kill('SIGHUP')
->>>>>>> 11b8e2f3
 })