const path = require('path')
const fs = require('fs')
const url = require('url')
const redirector = require('netlify-redirector')
const chokidar = require('chokidar')
const cookie = require('cookie')
<<<<<<< HEAD
const redirectParser = require('./redirect-parser')
const { NETLIFYDEVWARN } = require('./logo')
=======
const redirectParser = require('netlify-redirect-parser')
const { NETLIFYDEVWARN } = require('netlify-cli-logo')
>>>>>>> 0de2228e

function parseFile(parser, name, data) {
  const result = parser(data)
  if (result.errors.length) {
    console.error(`${NETLIFYDEVWARN} Warnings while parsing ${name} file:`)
    result.errors.forEach(err => {
      console.error(`  ${err.lineNum}: ${err.line} -- ${err.reason}`)
    })
  }
  return result.success
}

function parseRules(projectDir, publicDir) {
  const rules = []

  const generatedRedirectsPath = path.resolve(publicDir, '_redirects')
  if (fs.existsSync(generatedRedirectsPath)) {
    rules.push(...
      parseFile(redirectParser.parseRedirectsFormat, '_redirects', fs.readFileSync(generatedRedirectsPath, 'utf-8'))
    )
  }

  const baseRedirectsPath = path.resolve(projectDir, '_redirects')
  if (fs.existsSync(baseRedirectsPath)) {
    rules.push(...
      parseFile(redirectParser.parseRedirectsFormat, '_redirects', fs.readFileSync(baseRedirectsPath, 'utf-8'))
    )
  }

  const generatedTOMLPath = path.resolve(projectDir, 'netlify.toml')
  if (fs.existsSync(generatedTOMLPath)) {
    rules.push(...
      parseFile(redirectParser.parseTomlFormat, 'generated netlify.toml', fs.readFileSync(generatedTOMLPath, 'utf-8'))
    )
  }

  const baseTOMLPath = path.resolve(projectDir, 'netlify.toml')
  if (fs.existsSync(baseTOMLPath)) {
    rules.push(...
      parseFile(redirectParser.parseTomlFormat, 'base netlify.toml', fs.readFileSync(baseTOMLPath, 'utf-8'))
    )
  }

  const generatedYAMLPath = path.resolve(projectDir, 'netlify.yml')
  if (fs.existsSync(generatedYAMLPath)) {
    rules.push(...
      parseFile(redirectParser.parseYamlFormat, 'generated netlify.yml', fs.readFileSync(generatedYAMLPath, 'utf-8'))
    )
  }

  const baseYAMLPath = path.resolve(projectDir, 'netlify.yml')
  if (fs.existsSync(baseYAMLPath)) {
    rules.push(...
      parseFile(redirectParser.parseYamlFormat, 'base netlify.yml', fs.readFileSync(baseYAMLPath, 'utf-8'))
    )
  }

  return rules
}

function onChanges(files, cb) {
  files.forEach(file => {
    const watcher = chokidar.watch(file)
    watcher.on('change', cb)
    watcher.on('add', cb)
    watcher.on('unlink', cb)
  })
}

function getLanguage(req) {
  if (req.headers['accept-language']) {
    return req.headers['accept-language'].split(',')[0].slice(0, 2)
  }
  return 'en'
}

function getCountry(req) {
  return 'us'
}

module.exports = function(config) {
  let matcher = null
  const projectDir = path.resolve(config.baseFolder || process.cwd())

  onChanges(
    [
      path.resolve(projectDir, 'netlify.toml'),
      path.resolve(projectDir, '_redirects'),
      path.resolve(config.publicFolder, 'netlify.toml'),
      path.resolve(config.publicFolder, '_redirects')
    ],
    () => {
      matcher = null
    }
  )

  const getMatcher = () => {
    if (matcher) {
      return Promise.resolve(matcher)
    }

    const rules = parseRules(projectDir, config.publicFolder).filter(
      r => !(r.path === '/*' && r.to === '/index.html' && r.status === 200)
    )

    if (rules.length) {
      return redirector
        .parseJSON(JSON.stringify(rules), {
          jwtSecret: config.jwtSecret || 'secret',
          jwtRole: config.jwtRole || 'app_metadata.authorization.roles'
        })
        .then(m => (matcher = m))
    }
    return Promise.resolve({
      match() {
        return null
      }
    })
  }

  return function(req, res, next) {
    getMatcher().then(matcher => {
      const reqUrl = new url.URL(
        req.url,
        `${req.protocol || (req.headers.scheme && req.headers.scheme + ':') || 'http:'}//${req.hostname ||
          req.headers['host']}`
      )
      const cookieValues = cookie.parse(req.headers.cookie || '')
      const headers = Object.assign(
        {},
        {
          'x-language': cookieValues.nf_lang || getLanguage(req),
          'x-country': cookieValues.nf_country || getCountry(req)
        },
        req.headers
      )

      // Definition: https://github.com/netlify/libredirect/blob/e81bbeeff9f7c260a5fb74cad296ccc67a92325b/node/src/redirects.cpp#L28-L60
      const matchReq = {
        scheme: reqUrl.protocol,
        host: reqUrl.hostname,
        path: reqUrl.pathname,
        query: reqUrl.search.slice(1),
        headers,
        cookieValues,
        getHeader: name => headers[name.toLowerCase()] || '',
        getCookie: key => cookieValues[key] || ''
      }
      const match = matcher.match(matchReq)
      if (match) return next(match)

      next()
    })
  }
}<|MERGE_RESOLUTION|>--- conflicted
+++ resolved
@@ -4,13 +4,8 @@
 const redirector = require('netlify-redirector')
 const chokidar = require('chokidar')
 const cookie = require('cookie')
-<<<<<<< HEAD
-const redirectParser = require('./redirect-parser')
-const { NETLIFYDEVWARN } = require('./logo')
-=======
 const redirectParser = require('netlify-redirect-parser')
 const { NETLIFYDEVWARN } = require('netlify-cli-logo')
->>>>>>> 0de2228e
 
 function parseFile(parser, name, data) {
   const result = parser(data)
