const process = require('process')
const { URL } = require('url')
const { format, inspect } = require('util')

const resolveConfig = require('@netlify/config')
const { flags: flagsLib } = require('@oclif/command')
const oclifParser = require('@oclif/parser')
const merge = require('lodash/merge')
const argv = require('minimist')(process.argv.slice(2))
const API = require('netlify')
const omit = require('omit.js').default

const { getAgent } = require('../lib/http-agent')
const { startSpinner, clearSpinner } = require('../lib/spinner')

const chalkInstance = require('./chalk')
const getGlobalConfig = require('./get-global-config')
const openBrowser = require('./open-browser')
const StateConfig = require('./state-config')
const { track, identify } = require('./telemetry')
const { TrackedCommand } = require('./telemetry/tracked-command')

const { NETLIFY_AUTH_TOKEN, NETLIFY_API_URL } = process.env

// Netlify CLI client id. Lives in bot@netlify.com
// Todo setup client for multiple environments
const CLIENT_ID = 'd6f37de6614df7ae58664cfca524744d73807a377f5ee71f1a254f78412e3750'

// 'api' command uses JSON output by default
// 'functions:invoke' need to return the data from the function as is
const isDefaultJson = () => argv._[0] === 'functions:invoke' || (argv._[0] === 'api' && argv.list !== true)

const getToken = async (tokenFromFlag) => {
  // 1. First honor command flag --auth
  if (tokenFromFlag) {
    return [tokenFromFlag, 'flag']
  }
  // 2. then Check ENV var
  if (NETLIFY_AUTH_TOKEN && NETLIFY_AUTH_TOKEN !== 'null') {
    return [NETLIFY_AUTH_TOKEN, 'env']
  }
  // 3. If no env var use global user setting
  const globalConfig = await getGlobalConfig()
  const userId = globalConfig.get('userId')
  const tokenFromConfig = globalConfig.get(`users.${userId}.auth.token`)
  if (tokenFromConfig) {
    return [tokenFromConfig, 'config']
  }
  return [null, 'not found']
}

// 5 Minutes
const TOKEN_TIMEOUT = 3e5

const pollForToken = async ({ api, ticket, exitWithError, chalk }) => {
  const spinner = startSpinner({ text: 'Waiting for authorization...' })
  try {
    const accessToken = await api.getAccessToken(ticket, { timeout: TOKEN_TIMEOUT })
    if (!accessToken) {
      exitWithError('Could not retrieve access token')
    }
    return accessToken
  } catch (error) {
    if (error.name === 'TimeoutError') {
      exitWithError(
        `Timed out waiting for authorization. If you do not have a ${chalk.bold.greenBright(
          'Netlify',
        )} account, please create one at ${chalk.magenta(
          'https://app.netlify.com/signup',
        )}, then run ${chalk.cyanBright('netlify login')} again.`,
      )
    } else {
      exitWithError(error)
    }
  } finally {
    clearSpinner({ spinner })
  }
}

class BaseCommand extends TrackedCommand {
  // Initialize context
  async init() {
    await super.init()

    const cwd = argv.cwd || process.cwd()
    // Grab netlify API token
    const authViaFlag = getAuthArg(argv)
    this.getConfigToken = (token) => BaseCommand.getConfigToken(token)
    const [token] = await this.getConfigToken(authViaFlag)

    // Get site id & build state
    const state = new StateConfig(cwd)

    const apiUrlOpts = {}

    if (NETLIFY_API_URL) {
      const apiUrl = new URL(NETLIFY_API_URL)
      apiUrlOpts.scheme = apiUrl.protocol.slice(0, -1)
      apiUrlOpts.host = apiUrl.host
      apiUrlOpts.pathPrefix = NETLIFY_API_URL === `${apiUrl.protocol}//${apiUrl.host}` ? '/api/v1' : apiUrl.pathname
    }

    const cachedConfig = await this.getConfig({ cwd, state, token, ...apiUrlOpts })
    const { configPath, config, buildDir, repositoryRoot, siteInfo } = cachedConfig
    const normalizedConfig = this.normalizeConfig(config)

    const { flags } = this.parse(BaseCommand)
    const agent = await getAgent({
      log: BaseCommand.log,
      exit: this.exit,
      httpProxy: flags.httpProxy,
      certificateFile: flags.httpProxyCertificateFilename,
    })
    const apiOpts = { ...apiUrlOpts, agent }
    const globalConfig = await getGlobalConfig()

    this.netlify = {
      // api methods
      api: new API(token || '', apiOpts),
      repositoryRoot,
      // current site context
      site: {
        root: buildDir,
        configPath,
        get id() {
          return state.get('siteId')
        },
        set id(id) {
          state.set('siteId', id)
        },
      },
      // Site information retrieved using the API
      siteInfo,
      // Configuration from netlify.[toml/yml]
      config: normalizedConfig,
      // Used to avoid calling @netlify/config again
      cachedConfig,
      // global cli config
      globalConfig,
      // state of current site dir
      state,
    }
  }

  // Find and resolve the Netlify configuration
  async getConfig({ cwd, host, offline = argv.offline, pathPrefix, scheme, state, token }) {
    try {
      return await resolveConfig({
        config: argv.config,
        cwd,
        context: argv.context || this.commandContext,
        debug: argv.debug,
        siteId: argv.siteId || (typeof argv.site === 'string' && argv.site) || state.get('siteId'),
        token,
        mode: 'cli',
        host,
        pathPrefix,
        scheme,
        offline,
      })
<<<<<<< HEAD
      return BaseCommand.normalizeCachedConfig(cachedConfig)
=======
>>>>>>> 155b6796
    } catch (error) {
      const isUserError = error.type === 'userError'

      // If we're failing due to an error thrown by us, it might be because the token we're using is invalid.
      // To account for that, we try to retrieve the config again, this time without a token, to avoid making
      // any API calls.
      //
      // @todo Replace this with a mechanism for calling `resolveConfig` with more granularity (i.e. having
      // the option to say that we don't need API data.)
      if (isUserError && !offline && token) {
        return this.getConfig({ cwd, offline: true, state, token })
      }

      const message = isUserError ? error.message : error.stack
      console.error(message)
      this.exit(1)
    }
  }

  // When `build.publish` is not set by the user, the CLI behavior differs in
  // several ways. It detects it by checking if `build.publish` is `undefined`.
  // However, `@netlify/config` adds a default value to `build.publish`.
  // This removes it.
<<<<<<< HEAD
  static normalizeCachedConfig(cachedConfig) {
    const {
      config,
      config: {
        build,
        build: { publishOrigin },
      },
    } = cachedConfig
    return publishOrigin === 'default'
      ? { ...cachedConfig, config: { ...config, build: omit(build, ['publish', 'publishOrigin']) } }
      : cachedConfig
=======
  normalizeConfig(config) {
    return config.build.publishOrigin === 'default'
      ? { ...config, build: omit(config.build, ['publish', 'publishOrigin']) }
      : config
>>>>>>> 155b6796
  }

  async isLoggedIn() {
    try {
      await this.netlify.api.getCurrentUser()
      return true
    } catch (_) {
      return false
    }
  }

  static logJson(message = '') {
    if (argv.json || isDefaultJson()) {
      process.stdout.write(JSON.stringify(message, null, 2))
    }
  }

  static log(message = '', ...args) {
    /* If  --silent or --json flag passed disable logger */
    if (argv.silent || argv.json || isDefaultJson()) {
      return
    }
    message = typeof message === 'string' ? message : inspect(message)
    process.stdout.write(`${format(message, ...args)}\n`)
  }

  /* Modified flag parser to support global --auth, --json, & --silent flags */
  parse(opts, args = this.argv) {
    /* Set flags object for commands without flags */
    if (!opts.flags) {
      opts.flags = {}
    }
    /* enrich parse with global flags */
    const globalFlags = {}
    if (!opts.flags.silent) {
      globalFlags.silent = {
        parse: (value) => value,
        description: 'Silence CLI output',
        allowNo: false,
        type: 'boolean',
      }
    }
    if (!opts.flags.json) {
      globalFlags.json = {
        parse: (value) => value,
        description: 'Output return values as JSON',
        allowNo: false,
        type: 'boolean',
      }
    }
    if (!opts.flags.auth) {
      globalFlags.auth = {
        parse: (value) => value,
        description: 'Netlify auth token',
        input: [],
        multiple: false,
        type: 'option',
      }
    }

    // enrich with flags here
    opts.flags = { ...opts.flags, ...globalFlags }

    return oclifParser.parse(args, {
      context: this,
      ...opts,
    })
  }

  static get chalk() {
    // If --json flag disable chalk colors
    return chalkInstance(argv.json)
  }

  /**
   * Get user netlify API token
   * @param  {string} - [tokenFromFlag] - value passed in by CLI flag
   * @return {Promise<[string, string]>} - Promise containing tokenValue & location of resolved Netlify API token
   */
  static getConfigToken(tokenFromFlag) {
    return getToken(tokenFromFlag)
  }

  async authenticate(tokenFromFlag) {
    const [token] = await BaseCommand.getConfigToken(tokenFromFlag)
    if (token) {
      return token
    }
    return this.expensivelyAuthenticate()
  }

  async expensivelyAuthenticate() {
    const webUI = process.env.NETLIFY_WEB_UI || 'https://app.netlify.com'
    BaseCommand.log(`Logging into your Netlify account...`)

    // Create ticket for auth
    const ticket = await this.netlify.api.createTicket({
      clientId: CLIENT_ID,
    })

    // Open browser for authentication
    const authLink = `${webUI}/authorize?response_type=ticket&ticket=${ticket.id}`

    BaseCommand.log(`Opening ${authLink}`)
    await openBrowser({ url: authLink, log: BaseCommand.log })

    const accessToken = await pollForToken({
      api: this.netlify.api,
      ticket,
      exitWithError: this.error,
      chalk: this.chalk,
    })

    const { id: userId, full_name: name, email } = await this.netlify.api.getCurrentUser()

    const userData = merge(this.netlify.globalConfig.get(`users.${userId}`), {
      id: userId,
      name,
      email,
      auth: {
        token: accessToken,
        github: {
          user: undefined,
          token: undefined,
        },
      },
    })
    // Set current userId
    this.netlify.globalConfig.set('userId', userId)
    // Set user data
    this.netlify.globalConfig.set(`users.${userId}`, userData)

    await identify({
      name,
      email,
      userId,
    })
    await track('user_login', {
      email,
    })

    // Log success
    BaseCommand.log()
    BaseCommand.log(`${this.chalk.greenBright('You are now logged into your Netlify account!')}`)
    BaseCommand.log()
    BaseCommand.log(`Run ${this.chalk.cyanBright('netlify status')} for account details`)
    BaseCommand.log()
    BaseCommand.log(`To see all available commands run: ${this.chalk.cyanBright('netlify help')}`)
    BaseCommand.log()
    return accessToken
  }
}

const getAuthArg = function (cliArgs) {
  // If deploy command. Support shorthand 'a' flag
  if (cliArgs && cliArgs._ && cliArgs._[0] === 'deploy') {
    return cliArgs.auth || cliArgs.a
  }
  return cliArgs.auth
}

BaseCommand.strict = false
BaseCommand.flags = {
  debug: flagsLib.boolean({
    description: 'Print debugging information',
  }),
  httpProxy: flagsLib.string({
    description: 'Proxy server address to route requests through.',
    default: process.env.HTTP_PROXY || process.env.HTTPS_PROXY,
  }),
  httpProxyCertificateFilename: flagsLib.string({
    description: 'Certificate file to use when connecting using a proxy server',
    default: process.env.NETLIFY_PROXY_CERTIFICATE_FILENAME,
  }),
}

BaseCommand.getToken = getToken
module.exports = BaseCommand<|MERGE_RESOLUTION|>--- conflicted
+++ resolved
@@ -85,7 +85,9 @@
     const cwd = argv.cwd || process.cwd()
     // Grab netlify API token
     const authViaFlag = getAuthArg(argv)
-    this.getConfigToken = (token) => BaseCommand.getConfigToken(token)
+    const { log, normalizeConfig, getConfigToken } = BaseCommand
+    
+    this.getConfigToken = (token) => getConfigToken(token)
     const [token] = await this.getConfigToken(authViaFlag)
 
     // Get site id & build state
@@ -102,11 +104,11 @@
 
     const cachedConfig = await this.getConfig({ cwd, state, token, ...apiUrlOpts })
     const { configPath, config, buildDir, repositoryRoot, siteInfo } = cachedConfig
-    const normalizedConfig = this.normalizeConfig(config)
+    const normalizedConfig = normalizeConfig(config)
 
     const { flags } = this.parse(BaseCommand)
     const agent = await getAgent({
-      log: BaseCommand.log,
+      log,
       exit: this.exit,
       httpProxy: flags.httpProxy,
       certificateFile: flags.httpProxyCertificateFilename,
@@ -158,10 +160,6 @@
         scheme,
         offline,
       })
-<<<<<<< HEAD
-      return BaseCommand.normalizeCachedConfig(cachedConfig)
-=======
->>>>>>> 155b6796
     } catch (error) {
       const isUserError = error.type === 'userError'
 
@@ -185,24 +183,10 @@
   // several ways. It detects it by checking if `build.publish` is `undefined`.
   // However, `@netlify/config` adds a default value to `build.publish`.
   // This removes it.
-<<<<<<< HEAD
-  static normalizeCachedConfig(cachedConfig) {
-    const {
-      config,
-      config: {
-        build,
-        build: { publishOrigin },
-      },
-    } = cachedConfig
-    return publishOrigin === 'default'
-      ? { ...cachedConfig, config: { ...config, build: omit(build, ['publish', 'publishOrigin']) } }
-      : cachedConfig
-=======
-  normalizeConfig(config) {
+  static normalizeConfig(config) {
     return config.build.publishOrigin === 'default'
       ? { ...config, build: omit(config.build, ['publish', 'publishOrigin']) }
       : config
->>>>>>> 155b6796
   }
 
   async isLoggedIn() {
@@ -296,7 +280,8 @@
 
   async expensivelyAuthenticate() {
     const webUI = process.env.NETLIFY_WEB_UI || 'https://app.netlify.com'
-    BaseCommand.log(`Logging into your Netlify account...`)
+    const { log } = BaseCommand
+    log(`Logging into your Netlify account...`)
 
     // Create ticket for auth
     const ticket = await this.netlify.api.createTicket({
@@ -306,8 +291,8 @@
     // Open browser for authentication
     const authLink = `${webUI}/authorize?response_type=ticket&ticket=${ticket.id}`
 
-    BaseCommand.log(`Opening ${authLink}`)
-    await openBrowser({ url: authLink, log: BaseCommand.log })
+    log(`Opening ${authLink}`)
+    await openBrowser({ url: authLink, log })
 
     const accessToken = await pollForToken({
       api: this.netlify.api,
@@ -345,13 +330,13 @@
     })
 
     // Log success
-    BaseCommand.log()
-    BaseCommand.log(`${this.chalk.greenBright('You are now logged into your Netlify account!')}`)
-    BaseCommand.log()
-    BaseCommand.log(`Run ${this.chalk.cyanBright('netlify status')} for account details`)
-    BaseCommand.log()
-    BaseCommand.log(`To see all available commands run: ${this.chalk.cyanBright('netlify help')}`)
-    BaseCommand.log()
+    log()
+    log(`${this.chalk.greenBright('You are now logged into your Netlify account!')}`)
+    log()
+    log(`Run ${this.chalk.cyanBright('netlify status')} for account details`)
+    log()
+    log(`To see all available commands run: ${this.chalk.cyanBright('netlify help')}`)
+    log()
     return accessToken
   }
 }
