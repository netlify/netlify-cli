const path = require('path')

const express = require('express')
const bodyParser = require('body-parser')
const expressLogging = require('express-logging')
const queryString = require('querystring')
const chokidar = require('chokidar')
const jwtDecode = require('jwt-decode')
const lambdaLocal = require('lambda-local')
const {
  NETLIFYDEVLOG,
  // NETLIFYDEVWARN,
  NETLIFYDEVERR
} = require('./logo')
const { getFunctions } = require('./get-functions')

function handleErr(err, response) {
  response.statusCode = 500
  response.write(`${NETLIFYDEVERR} Function invocation failed: ` + err.toString())
  response.end()
  console.log(`${NETLIFYDEVERR} Error during invocation: `, err) // eslint-disable-line no-console
}

// function getHandlerPath(functionPath) {
//   if (functionPath.match(/\.js$/)) {
//     return functionPath;
//   }
//   return path.join(functionPath, `${path.basename(functionPath)}.js`);
// }

/** need to keep createCallback in scope so we can know if cb was called AND handler is async */
function createCallback(response) {
  return function(err, lambdaResponse) {
    if (err) {
      return handleErr(err, response)
    }
    if (lambdaResponse === undefined) {
      return handleErr('lambda response was undefined. check your function code again.', response)
    }
    if (!Number(lambdaResponse.statusCode)) {
      console.log(
        `${NETLIFYDEVERR} Your function response must have a numerical statusCode. You gave: $`,
        lambdaResponse.statusCode
      )
      return handleErr('Incorrect function response statusCode', response)
    }
    if (typeof lambdaResponse.body !== 'string') {
      console.log(`${NETLIFYDEVERR} Your function response must have a string body. You gave:`, lambdaResponse.body)
      return handleErr('Incorrect function response body', response)
    }

    response.statusCode = lambdaResponse.statusCode
    // eslint-disable-line guard-for-in
    for (const key in lambdaResponse.headers) {
      response.setHeader(key, lambdaResponse.headers[key])
    }
    for (const key in lambdaResponse.multiValueHeaders) {
      const items = lambdaResponse.multiValueHeaders[key]
      response.setHeader(key, items)
    }
    response.write(
      lambdaResponse.isBase64Encoded ? Buffer.from(lambdaResponse.body, 'base64') : lambdaResponse.body
    )
    response.end()
  }
}

function buildClientContext(headers) {
  // inject a client context based on auth header, ported over from netlify-lambda (https://github.com/netlify/netlify-lambda/pull/57)
  if (!headers.authorization) return

  const parts = headers.authorization.split(' ')
  if (parts.length !== 2 || parts[0] !== 'Bearer') return

  try {
    return {
      identity: {
        url: 'https://netlify-dev-locally-emulated-identity.netlify.com/.netlify/identity',
        token:
          'eyJhbGciOiJIUzI1NiIsInR5cCI6IkpXVCJ9.eyJzb3VyY2UiOiJuZXRsaWZ5IGRldiIsInRlc3REYXRhIjoiTkVUTElGWV9ERVZfTE9DQUxMWV9FTVVMQVRFRF9JREVOVElUWSJ9.2eSDqUOZAOBsx39FHFePjYj12k0LrxldvGnlvDu3GMI'
        // you can decode this with https://jwt.io/
        // just says
        // {
        //   "source": "netlify dev",
        //   "testData": "NETLIFY_DEV_LOCALLY_EMULATED_IDENTITY"
        // }
      },
      user: jwtDecode(parts[1])
    }
  } catch (_) {
    // Ignore errors - bearer token is not a JWT, probably not intended for us
  }
}

function createHandler(dir) {
  const functions = getFunctions(dir)

  const clearCache = action => path => {
    console.log(`${NETLIFYDEVLOG} ${path} ${action}, reloading...`) // eslint-disable-line no-console
    Object.keys(require.cache).forEach(k => {
      delete require.cache[k]
    })
  }
  const watcher = chokidar.watch(dir, { ignored: /node_modules/ })
  watcher.on('change', clearCache('modified')).on('unlink', clearCache('deleted'))

  return function(request, response) {
    // handle proxies without path re-writes (http-servr)
    const cleanPath = request.path.replace(/^\/.netlify\/functions/, '')

    const func = cleanPath.split('/').filter(function(e) {
      return e
    })[0]
    if (!functions[func]) {
      response.statusCode = 404
      response.end('Function not found...')
      return
    }
    const { functionPath, moduleDir } = functions[func]

    const body = request.body.toString()
    var isBase64Encoded = Buffer.from(body, 'base64').toString('base64') === body

    let remoteAddress =
      request.headers['x-forwarded-for'] || request.headers['X-Forwarded-for'] || request.connection.remoteAddress || ''
    remoteAddress = remoteAddress
      .split(remoteAddress.includes('.') ? ':' : ',')
      .pop()
      .trim()

<<<<<<< HEAD
    let path = request.path
    if (request.headers['x-netlify-original-pathname']) {
      path = request.headers['x-netlify-original-pathname']
      delete request.headers['x-netlify-original-pathname']
    }

    const lambdaRequest = {
      path: path,
=======
    const event = {
      path: request.path,
>>>>>>> 5dcad265
      httpMethod: request.method,
      queryStringParameters: queryString.parse(request.url.split(/\?(.+)/)[1]),
      headers: Object.assign({}, request.headers, { 'client-ip': remoteAddress }),
      body: body,
      isBase64Encoded: isBase64Encoded
    }

    const callback = createCallback(response)
    // we already checked that it exports a function named handler above

    return lambdaLocal.execute({
      event: event,
      lambdaPath: functionPath,
      clientContext: JSON.stringify(buildClientContext(request.headers) || {}),
      callback: callback,
      envfile: path.resolve(moduleDir, '.env'),
      envdestroy: false,
      verboseLevel: 0,
    })
  }
}

async function serveFunctions(settings) {
  const app = express()
  const dir = settings.functionsDir

  app.use(
    bodyParser.text({
      limit: '6mb',
      type: ['text/*', 'application/json', 'multipart/form-data']
    })
  )
  app.use(bodyParser.raw({ limit: '6mb', type: '*/*' }))
  app.use(
    expressLogging(console, {
      blacklist: ['/favicon.ico']
    })
  )

  app.get('/favicon.ico', function(req, res) {
    res.status(204).end()
  })
  app.all('*', createHandler(dir))

  app.listen(settings.functionsPort, function(err) {
    if (err) {
      console.error(`${NETLIFYDEVERR} Unable to start lambda server: `, err) // eslint-disable-line no-console
      process.exit(1)
    }

    // add newline because this often appears alongside the client devserver's output
    console.log(`\n${NETLIFYDEVLOG} Lambda server is listening on ${settings.functionsPort}`) // eslint-disable-line no-console
  })

  return Promise.resolve()
}

module.exports = { serveFunctions }<|MERGE_RESOLUTION|>--- conflicted
+++ resolved
@@ -128,19 +128,14 @@
       .pop()
       .trim()
 
-<<<<<<< HEAD
     let path = request.path
     if (request.headers['x-netlify-original-pathname']) {
       path = request.headers['x-netlify-original-pathname']
       delete request.headers['x-netlify-original-pathname']
     }
 
-    const lambdaRequest = {
+    const event = {
       path: path,
-=======
-    const event = {
-      path: request.path,
->>>>>>> 5dcad265
       httpMethod: request.method,
       queryStringParameters: queryString.parse(request.url.split(/\?(.+)/)[1]),
       headers: Object.assign({}, request.headers, { 'client-ip': remoteAddress }),
