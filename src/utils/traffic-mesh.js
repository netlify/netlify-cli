--- conflicted
+++ resolved
@@ -1,10 +1,7 @@
 const { EOL } = require('os')
 const path = require('path')
-<<<<<<< HEAD
+const process = require('process')
 const rl = require('readline')
-=======
-const process = require('process')
->>>>>>> 487d11dc
 
 const execa = require('execa')
 const waitPort = require('wait-port')
