--- conflicted
+++ resolved
@@ -9,11 +9,7 @@
   /** everything below now assumes that we are within vue */
 
   const possibleArgsArrs = scanScripts({
-<<<<<<< HEAD
-    preferredScriptsArr: ['start', 'dev', 'run'],
-=======
     preferredScriptsArr: ['dev', 'start'],
->>>>>>> 3085892a
     preferredCommand: 'nuxt'
   })
 
